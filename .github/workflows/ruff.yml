name: Ruff
on:
  pull_request:
    branches:
      - master
      - main
      - dev
jobs:
  ruff:
    runs-on: ubuntu-latest
    steps:
<<<<<<< HEAD
      - uses: actions/checkout@v4
      - uses: astral-sh/ruff-action@v3
=======
      - uses: actions/checkout@v3
      - uses: chartboost/ruff-action@v1
        with:
          args: check . --exclude yfinance/pricing_pb2.py
>>>>>>> cc0b03ef
<|MERGE_RESOLUTION|>--- conflicted
+++ resolved
@@ -9,12 +9,7 @@
   ruff:
     runs-on: ubuntu-latest
     steps:
-<<<<<<< HEAD
       - uses: actions/checkout@v4
       - uses: astral-sh/ruff-action@v3
-=======
-      - uses: actions/checkout@v3
-      - uses: chartboost/ruff-action@v1
         with:
-          args: check . --exclude yfinance/pricing_pb2.py
->>>>>>> cc0b03ef
+          args: check . --exclude yfinance/pricing_pb2.py