from .context import yfinance as yf
from .context import session_gbl

import unittest

import os
import datetime as _dt
import pytz as _tz
import numpy as _np
import pandas as _pd


class TestPriceHistory(unittest.TestCase):
    @classmethod
    def setUpClass(cls):
        cls.session = session_gbl

    @classmethod
    def tearDownClass(cls):
        if cls.session is not None:
            cls.session.close()

    def test_daily_index(self):
        tkrs = ["BHP.AX", "IMP.JO", "BP.L", "PNL.L", "INTC"]
        intervals = ["1d", "1wk", "1mo"]
        for tkr in tkrs:
            dat = yf.Ticker(tkr, session=self.session)

            for interval in intervals:
                df = dat.history(period="5y", interval=interval)

                f = df.index.time == _dt.time(0)
                self.assertTrue(f.all())

    def test_download(self):
        tkrs = ["BHP.AX", "IMP.JO", "BP.L", "PNL.L", "INTC"]
        intervals = ["1d", "1wk", "1mo"]
        for interval in intervals:
            df = yf.download(tkrs, period="5y", interval=interval)

            f = df.index.time == _dt.time(0)
            self.assertTrue(f.all())

            df_tkrs = df.columns.levels[1]
            self.assertEqual(sorted(tkrs), sorted(df_tkrs))

    def test_duplicatingHourly(self):
        tkrs = ["IMP.JO", "BHG.JO", "SSW.JO", "BP.L", "INTC"]
        for tkr in tkrs:
            dat = yf.Ticker(tkr, session=self.session)
            tz = dat._get_ticker_tz(proxy=None, timeout=None)

            dt_utc = _tz.timezone("UTC").localize(_dt.datetime.utcnow())
            dt = dt_utc.astimezone(_tz.timezone(tz))
            start_d = dt.date() - _dt.timedelta(days=7)
            df = dat.history(start=start_d, interval="1h")

            dt0 = df.index[-2]
            dt1 = df.index[-1]
            try:
                self.assertNotEqual(dt0.hour, dt1.hour)
            except:
                print("Ticker = ", tkr)
                raise

    def test_duplicatingDaily(self):
        tkrs = ["IMP.JO", "BHG.JO", "SSW.JO", "BP.L", "INTC"]
        test_run = False
        for tkr in tkrs:
            dat = yf.Ticker(tkr, session=self.session)
            tz = dat._get_ticker_tz(proxy=None, timeout=None)

            dt_utc = _tz.timezone("UTC").localize(_dt.datetime.utcnow())
            dt = dt_utc.astimezone(_tz.timezone(tz))
            if dt.time() < _dt.time(17, 0):
                continue
            test_run = True

            df = dat.history(start=dt.date() - _dt.timedelta(days=7), interval="1d")

            dt0 = df.index[-2]
            dt1 = df.index[-1]
            try:
                self.assertNotEqual(dt0, dt1)
            except:
                print("Ticker = ", tkr)
                raise

        if not test_run:
            self.skipTest("Skipping test_duplicatingDaily() because only expected to fail just after market close")

    def test_duplicatingWeekly(self):
        tkrs = ['MSFT', 'IWO', 'VFINX', '^GSPC', 'BTC-USD']
        test_run = False
        for tkr in tkrs:
            dat = yf.Ticker(tkr, session=self.session)
            tz = dat._get_ticker_tz(proxy=None, timeout=None)

            dt = _tz.timezone(tz).localize(_dt.datetime.now())
            if dt.date().weekday() not in [1, 2, 3, 4]:
                continue
            test_run = True

            df = dat.history(start=dt.date() - _dt.timedelta(days=7), interval="1wk")
            dt0 = df.index[-2]
            dt1 = df.index[-1]
            try:
                self.assertNotEqual(dt0.week, dt1.week)
            except:
                print("Ticker={}: Last two rows within same week:".format(tkr))
                print(df.iloc[df.shape[0] - 2:])
                raise

        if not test_run:
            self.skipTest("Skipping test_duplicatingWeekly() because not possible to fail Monday/weekend")

<<<<<<< HEAD
    def test_intraDayWithEvents(self):
        tkrs = ["BHP.AX", "IMP.JO", "BP.L", "PNL.L", "INTC"]
        test_run = False
        for tkr in tkrs:
            start_d = _dt.date.today() - _dt.timedelta(days=59)
            end_d = None
            df_daily = yf.Ticker(tkr, session=self.session).history(start=start_d, end=end_d, interval="1d", actions=True)
            df_daily_divs = df_daily["Dividends"][df_daily["Dividends"] != 0]
            if df_daily_divs.shape[0] == 0:
                continue

            last_div_date = df_daily_divs.index[-1]
            start_d = last_div_date.date()
            end_d = last_div_date.date() + _dt.timedelta(days=1)
            df_intraday = yf.Ticker(tkr, session=self.session).history(start=start_d, end=end_d, interval="15m", actions=True)
            self.assertTrue((df_intraday["Dividends"] != 0.0).any())

            df_intraday_divs = df_intraday["Dividends"][df_intraday["Dividends"] != 0]
            df_intraday_divs.index = df_intraday_divs.index.floor('D')
            self.assertTrue(df_daily_divs.equals(df_intraday_divs))

            test_run = True

        if not test_run:
            self.skipTest("Skipping test_intraDayWithEvents() because no tickers had a dividend in last 60 days")

    def test_intraDayWithEvents_tase(self):
        # TASE dividend release pre-market, doesn't merge nicely with intra-day data so check still present

        tase_tkrs = ["ICL.TA", "ESLT.TA", "ONE.TA", "MGDL.TA"]
        test_run = False
        for tkr in tase_tkrs:
            start_d = _dt.date.today() - _dt.timedelta(days=59)
            end_d = None
            df_daily = yf.Ticker(tkr, session=self.session).history(start=start_d, end=end_d, interval="1d", actions=True)
            df_daily_divs = df_daily["Dividends"][df_daily["Dividends"] != 0]
            if df_daily_divs.shape[0] == 0:
                continue

            last_div_date = df_daily_divs.index[-1]
            start_d = last_div_date.date()
            end_d = last_div_date.date() + _dt.timedelta(days=1)
            df_intraday = yf.Ticker(tkr, session=self.session).history(start=start_d, end=end_d, interval="15m", actions=True)
            self.assertTrue((df_intraday["Dividends"] != 0.0).any())

            df_intraday_divs = df_intraday["Dividends"][df_intraday["Dividends"] != 0]
            df_intraday_divs.index = df_intraday_divs.index.floor('D')
            self.assertTrue(df_daily_divs.equals(df_intraday_divs))

            test_run = True

        if not test_run:
            self.skipTest("Skipping test_intraDayWithEvents_tase() because no tickers had a dividend in last 60 days")

    def test_dailyWithEvents(self):
        start_d = _dt.date(2022, 1, 1)
        end_d = _dt.date(2023, 1, 1)

        tkr_div_dates = {}
        tkr_div_dates['BHP.AX'] = [_dt.date(2022, 9, 1), _dt.date(2022, 2, 24)]  # Yahoo claims 23-Feb but wrong because DST
        tkr_div_dates['IMP.JO'] = [_dt.date(2022, 9, 21), _dt.date(2022, 3, 16)]
        tkr_div_dates['BP.L'] = [_dt.date(2022, 11, 10), _dt.date(2022, 8, 11), _dt.date(2022, 5, 12), _dt.date(2022, 2, 17)]
        tkr_div_dates['INTC'] = [_dt.date(2022, 11, 4), _dt.date(2022, 8, 4), _dt.date(2022, 5, 5), _dt.date(2022, 2, 4)]

        for tkr,dates in tkr_div_dates.items():
            df = yf.Ticker(tkr, session=self.session).history(interval='1d', start=start_d, end=end_d)
            df_divs = df[df['Dividends']!=0].sort_index(ascending=False)
            try:
                self.assertTrue((df_divs.index.date == dates).all())
            except:
                print(f'- ticker = {tkr}')
                print('- response:') ; print(df_divs.index.date)
                print('- answer:') ; print(dates)
                raise

=======
    def test_dailyWithEvents(self):
        start_d = _dt.date(2022, 1, 1)
        end_d = _dt.date(2023, 1, 1)

        tkr_div_dates = {}
        tkr_div_dates['BHP.AX'] = [_dt.date(2022, 9, 1), _dt.date(2022, 2, 24)]  # Yahoo claims 23-Feb but wrong because DST
        tkr_div_dates['IMP.JO'] = [_dt.date(2022, 9, 21), _dt.date(2022, 3, 16)]
        tkr_div_dates['BP.L'] = [_dt.date(2022, 11, 10), _dt.date(2022, 8, 11), _dt.date(2022, 5, 12), _dt.date(2022, 2, 17)]
        tkr_div_dates['INTC'] = [_dt.date(2022, 11, 4), _dt.date(2022, 8, 4), _dt.date(2022, 5, 5), _dt.date(2022, 2, 4)]

        for tkr,dates in tkr_div_dates.items():
            df = yf.Ticker(tkr, session=self.session).history(interval='1d', start=start_d, end=end_d)
            df_divs = df[df['Dividends']!=0].sort_index(ascending=False)
            try:
                self.assertTrue((df_divs.index.date == dates).all())
            except:
                print(f'- ticker = {tkr}')
                print('- response:') ; print(df_divs.index.date)
                print('- answer:') ; print(dates)
                raise


>>>>>>> 1a054135
    def test_dailyWithEvents_bugs(self):
        # Reproduce issue #521
        tkr1 = "QQQ"
        tkr2 = "GDX"
        start_d = "2014-12-29"
        end_d = "2020-11-29"
        df1 = yf.Ticker(tkr1).history(start=start_d, end=end_d, interval="1d", actions=True)
        df2 = yf.Ticker(tkr2).history(start=start_d, end=end_d, interval="1d", actions=True)
        self.assertTrue(((df1["Dividends"] > 0) | (df1["Stock Splits"] > 0)).any())
        self.assertTrue(((df2["Dividends"] > 0) | (df2["Stock Splits"] > 0)).any())
        try:
            self.assertTrue(df1.index.equals(df2.index))
        except:
            missing_from_df1 = df2.index.difference(df1.index)
            missing_from_df2 = df1.index.difference(df2.index)
            print("{} missing these dates: {}".format(tkr1, missing_from_df1))
            print("{} missing these dates: {}".format(tkr2, missing_from_df2))
            raise

        # Test that index same with and without events:
        tkrs = [tkr1, tkr2]
        for tkr in tkrs:
            df1 = yf.Ticker(tkr, session=self.session).history(start=start_d, end=end_d, interval="1d", actions=True)
            df2 = yf.Ticker(tkr, session=self.session).history(start=start_d, end=end_d, interval="1d", actions=False)
            self.assertTrue(((df1["Dividends"] > 0) | (df1["Stock Splits"] > 0)).any())
            try:
                self.assertTrue(df1.index.equals(df2.index))
            except:
                missing_from_df1 = df2.index.difference(df1.index)
                missing_from_df2 = df1.index.difference(df2.index)
                print("{}-with-events missing these dates: {}".format(tkr, missing_from_df1))
                print("{}-without-events missing these dates: {}".format(tkr, missing_from_df2))
                raise

    def test_intraDayWithEvents(self):
        tkrs = ["BHP.AX", "IMP.JO", "BP.L", "PNL.L", "INTC"]
        test_run = False
        for tkr in tkrs:
            start_d = _dt.date.today() - _dt.timedelta(days=59)
            end_d = None
            df_daily = yf.Ticker(tkr, session=self.session).history(start=start_d, end=end_d, interval="1d", actions=True)
            df_daily_divs = df_daily["Dividends"][df_daily["Dividends"] != 0]
            if df_daily_divs.shape[0] == 0:
                continue

            last_div_date = df_daily_divs.index[-1]
            start_d = last_div_date.date()
            end_d = last_div_date.date() + _dt.timedelta(days=1)
            df_intraday = yf.Ticker(tkr, session=self.session).history(start=start_d, end=end_d, interval="15m", actions=True)
            self.assertTrue((df_intraday["Dividends"] != 0.0).any())

            df_intraday_divs = df_intraday["Dividends"][df_intraday["Dividends"] != 0]
            df_intraday_divs.index = df_intraday_divs.index.floor('D')
            self.assertTrue(df_daily_divs.equals(df_intraday_divs))

            test_run = True

        if not test_run:
            self.skipTest("Skipping test_intraDayWithEvents() because no tickers had a dividend in last 60 days")

    def test_intraDayWithEvents_tase(self):
        # TASE dividend release pre-market, doesn't merge nicely with intra-day data so check still present

        tase_tkrs = ["ICL.TA", "ESLT.TA", "ONE.TA", "MGDL.TA"]
        test_run = False
        for tkr in tase_tkrs:
            start_d = _dt.date.today() - _dt.timedelta(days=59)
            end_d = None
            df_daily = yf.Ticker(tkr, session=self.session).history(start=start_d, end=end_d, interval="1d", actions=True)
            df_daily_divs = df_daily["Dividends"][df_daily["Dividends"] != 0]
            if df_daily_divs.shape[0] == 0:
                continue

            last_div_date = df_daily_divs.index[-1]
            start_d = last_div_date.date()
            end_d = last_div_date.date() + _dt.timedelta(days=1)
            df_intraday = yf.Ticker(tkr, session=self.session).history(start=start_d, end=end_d, interval="15m", actions=True)
            self.assertTrue((df_intraday["Dividends"] != 0.0).any())

            df_intraday_divs = df_intraday["Dividends"][df_intraday["Dividends"] != 0]
            df_intraday_divs.index = df_intraday_divs.index.floor('D')
            self.assertTrue(df_daily_divs.equals(df_intraday_divs))

            test_run = True

        if not test_run:
            self.skipTest("Skipping test_intraDayWithEvents_tase() because no tickers had a dividend in last 60 days")

    def test_weeklyWithEvents(self):
        # Reproduce issue #521
        tkr1 = "QQQ"
        tkr2 = "GDX"
        start_d = "2014-12-29"
        end_d = "2020-11-29"
        df1 = yf.Ticker(tkr1).history(start=start_d, end=end_d, interval="1wk", actions=True)
        df2 = yf.Ticker(tkr2).history(start=start_d, end=end_d, interval="1wk", actions=True)
        self.assertTrue(((df1["Dividends"] > 0) | (df1["Stock Splits"] > 0)).any())
        self.assertTrue(((df2["Dividends"] > 0) | (df2["Stock Splits"] > 0)).any())
        try:
            self.assertTrue(df1.index.equals(df2.index))
        except:
            missing_from_df1 = df2.index.difference(df1.index)
            missing_from_df2 = df1.index.difference(df2.index)
            print("{} missing these dates: {}".format(tkr1, missing_from_df1))
            print("{} missing these dates: {}".format(tkr2, missing_from_df2))
            raise

        # Test that index same with and without events:
        tkrs = [tkr1, tkr2]
        for tkr in tkrs:
            df1 = yf.Ticker(tkr, session=self.session).history(start=start_d, end=end_d, interval="1wk", actions=True)
            df2 = yf.Ticker(tkr, session=self.session).history(start=start_d, end=end_d, interval="1wk", actions=False)
            self.assertTrue(((df1["Dividends"] > 0) | (df1["Stock Splits"] > 0)).any())
            try:
                self.assertTrue(df1.index.equals(df2.index))
            except:
                missing_from_df1 = df2.index.difference(df1.index)
                missing_from_df2 = df1.index.difference(df2.index)
                print("{}-with-events missing these dates: {}".format(tkr, missing_from_df1))
                print("{}-without-events missing these dates: {}".format(tkr, missing_from_df2))
                raise

    def test_monthlyWithEvents(self):
        tkr1 = "QQQ"
        tkr2 = "GDX"
        start_d = "2014-12-29"
        end_d = "2020-11-29"
        df1 = yf.Ticker(tkr1).history(start=start_d, end=end_d, interval="1mo", actions=True)
        df2 = yf.Ticker(tkr2).history(start=start_d, end=end_d, interval="1mo", actions=True)
        self.assertTrue(((df1["Dividends"] > 0) | (df1["Stock Splits"] > 0)).any())
        self.assertTrue(((df2["Dividends"] > 0) | (df2["Stock Splits"] > 0)).any())
        try:
            self.assertTrue(df1.index.equals(df2.index))
        except:
            missing_from_df1 = df2.index.difference(df1.index)
            missing_from_df2 = df1.index.difference(df2.index)
            print("{} missing these dates: {}".format(tkr1, missing_from_df1))
            print("{} missing these dates: {}".format(tkr2, missing_from_df2))
            raise

        # Test that index same with and without events:
        tkrs = [tkr1, tkr2]
        for tkr in tkrs:
            df1 = yf.Ticker(tkr, session=self.session).history(start=start_d, end=end_d, interval="1mo", actions=True)
            df2 = yf.Ticker(tkr, session=self.session).history(start=start_d, end=end_d, interval="1mo", actions=False)
            self.assertTrue(((df1["Dividends"] > 0) | (df1["Stock Splits"] > 0)).any())
            try:
                self.assertTrue(df1.index.equals(df2.index))
            except:
                missing_from_df1 = df2.index.difference(df1.index)
                missing_from_df2 = df1.index.difference(df2.index)
                print("{}-with-events missing these dates: {}".format(tkr, missing_from_df1))
                print("{}-without-events missing these dates: {}".format(tkr, missing_from_df2))
                raise

    def test_monthlyWithEvents2(self):
        # Simply check no exception from internal merge
        dfm = yf.Ticker("ABBV").history(period="max", interval="1mo")
        dfd = yf.Ticker("ABBV").history(period="max", interval="1d")
        dfd = dfd[dfd.index > dfm.index[0]]
        dfm_divs = dfm[dfm['Dividends']!=0]
        dfd_divs = dfd[dfd['Dividends']!=0]
        self.assertEqual(dfm_divs.shape[0], dfd_divs.shape[0])

        dfm = yf.Ticker("F").history(period="50mo",interval="1mo")
        dfd = yf.Ticker("F").history(period="50mo", interval="1d")
        dfd = dfd[dfd.index > dfm.index[0]]
        dfm_divs = dfm[dfm['Dividends']!=0]
        dfd_divs = dfd[dfd['Dividends']!=0]
        self.assertEqual(dfm_divs.shape[0], dfd_divs.shape[0])

    def test_tz_dst_ambiguous(self):
        # Reproduce issue #1100
        try:
            yf.Ticker("ESLT.TA", session=self.session).history(start="2002-10-06", end="2002-10-09", interval="1d")
        except _tz.exceptions.AmbiguousTimeError:
            raise Exception("Ambiguous DST issue not resolved")

    def test_dst_fix(self):
        # Daily intervals should start at time 00:00. But for some combinations of date and timezone, 
        # Yahoo has time off by few hours (e.g. Brazil 23:00 around Jan-2022). Suspect DST problem.
        # The clue is (a) minutes=0 and (b) hour near 0. 
        # Obviously Yahoo meant 00:00, so ensure this doesn't affect date conversion.

        # The correction is successful if no days are weekend, and weekly data begins Monday

        tkr = "AGRO3.SA"
        dat = yf.Ticker(tkr, session=self.session)
        start = "2021-01-11"
        end = "2022-11-05"

        interval = "1d"
        df = dat.history(start=start, end=end, interval=interval)
        self.assertTrue(((df.index.weekday >= 0) & (df.index.weekday <= 4)).all())

        interval = "1wk"
        df = dat.history(start=start, end=end, interval=interval)
        try:
            self.assertTrue((df.index.weekday == 0).all())
        except:
            print("Weekly data not aligned to Monday")
            raise

    def test_prune_post_intraday_us(self):
        # Half-day before USA Thanksgiving. Yahoo normally 
        # returns an interval starting when regular trading closes, 
        # even if prepost=False.

        # Setup
        tkr = "AMZN"
        interval = "1h"
        interval_td = _dt.timedelta(hours=1)
        time_open = _dt.time(9, 30)
        time_close = _dt.time(16)
        special_day = _dt.date(2022, 11, 25)
        time_early_close = _dt.time(13)
        dat = yf.Ticker(tkr, session=self.session)

        # Run
        start_d = special_day - _dt.timedelta(days=7)
        end_d = special_day + _dt.timedelta(days=7)
        df = dat.history(start=start_d, end=end_d, interval=interval, prepost=False, keepna=True)
        tg_last_dt = df.loc[str(special_day)].index[-1]
        self.assertTrue(tg_last_dt.time() < time_early_close)

        # Test no other afternoons (or mornings) were pruned
        start_d = _dt.date(special_day.year, 1, 1)
        end_d = _dt.date(special_day.year+1, 1, 1)
        df = dat.history(start=start_d, end=end_d, interval="1h", prepost=False, keepna=True)
        last_dts = _pd.Series(df.index).groupby(df.index.date).last()
        f_early_close = (last_dts+interval_td).dt.time < time_close
        early_close_dates = last_dts.index[f_early_close].values
        self.assertEqual(len(early_close_dates), 1)
        self.assertEqual(early_close_dates[0], special_day)

        first_dts = _pd.Series(df.index).groupby(df.index.date).first()
        f_late_open = first_dts.dt.time > time_open
        late_open_dates = first_dts.index[f_late_open]
        self.assertEqual(len(late_open_dates), 0)

    def test_prune_post_intraday_omx(self):
        # Half-day before Sweden Christmas. Yahoo normally 
        # returns an interval starting when regular trading closes, 
        # even if prepost=False.
        # If prepost=False, test that yfinance is removing prepost intervals.

        # Setup
        tkr = "AEC.ST"
        interval = "1h"
        interval_td = _dt.timedelta(hours=1)
        time_open = _dt.time(9)
        time_close = _dt.time(17,30)
        special_day = _dt.date(2022, 12, 23)
        time_early_close = _dt.time(13, 2)
        dat = yf.Ticker(tkr, session=self.session)

        # Half trading day Jan 5, Apr 14, May 25, Jun 23, Nov 4, Dec 23, Dec 30
        half_days = [_dt.date(special_day.year, x[0], x[1]) for x in [(1,5), (4,14), (5,25), (6,23), (11,4), (12,23), (12,30)]]

        # Yahoo has incorrectly classified afternoon of 2022-04-13 as post-market.
        # Nothing yfinance can do because Yahoo doesn't return data with prepost=False.
        # But need to handle in this test.
        expected_incorrect_half_days = [_dt.date(2022,4,13)]
        half_days = sorted(half_days+expected_incorrect_half_days)

        # Run
        start_d = special_day - _dt.timedelta(days=7)
        end_d = special_day + _dt.timedelta(days=7)
        df = dat.history(start=start_d, end=end_d, interval=interval, prepost=False, keepna=True)
        tg_last_dt = df.loc[str(special_day)].index[-1]
        self.assertTrue(tg_last_dt.time() < time_early_close)

        # Test no other afternoons (or mornings) were pruned
        start_d = _dt.date(special_day.year, 1, 1)
        end_d = _dt.date(special_day.year+1, 1, 1)
        df = dat.history(start=start_d, end=end_d, interval="1h", prepost=False, keepna=True)
        last_dts = _pd.Series(df.index).groupby(df.index.date).last()
        f_early_close = (last_dts+interval_td).dt.time < time_close
        early_close_dates = last_dts.index[f_early_close].values
        unexpected_early_close_dates = [d for d in early_close_dates if not d in half_days]
        self.assertEqual(len(unexpected_early_close_dates), 0)
        self.assertEqual(len(early_close_dates), len(half_days))
        self.assertTrue(_np.equal(early_close_dates, half_days).all())

        first_dts = _pd.Series(df.index).groupby(df.index.date).first()
        f_late_open = first_dts.dt.time > time_open
        late_open_dates = first_dts.index[f_late_open]
        self.assertEqual(len(late_open_dates), 0)

    def test_prune_post_intraday_asx(self):
        # Setup
        tkr = "BHP.AX"
        interval = "1h"
        interval_td = _dt.timedelta(hours=1)
        time_open = _dt.time(10)
        time_close = _dt.time(16,12)
        # No early closes in 2022
        dat = yf.Ticker(tkr, session=self.session)

        # Test no afternoons (or mornings) were pruned
        start_d = _dt.date(2022, 1, 1)
        end_d = _dt.date(2022+1, 1, 1)
        df = dat.history(start=start_d, end=end_d, interval="1h", prepost=False, keepna=True)
        last_dts = _pd.Series(df.index).groupby(df.index.date).last()
        f_early_close = (last_dts+interval_td).dt.time < time_close
        early_close_dates = last_dts.index[f_early_close].values
        self.assertEqual(len(early_close_dates), 0)

        first_dts = _pd.Series(df.index).groupby(df.index.date).first()
        f_late_open = first_dts.dt.time > time_open
        late_open_dates = first_dts.index[f_late_open]
        self.assertEqual(len(late_open_dates), 0)

    def test_weekly_2rows_fix(self):
        tkr = "AMZN"
        start = _dt.date.today() - _dt.timedelta(days=14)
        start -= _dt.timedelta(days=start.weekday())

        dat = yf.Ticker(tkr)
        df = dat.history(start=start, interval="1wk")
        self.assertTrue((df.index.weekday == 0).all())

    def test_aggregate_capital_gains(self):
        # Setup
        tkr = "FXAIX"
        dat = yf.Ticker(tkr, session=self.session)
        start = "2017-12-31"
        end = "2019-12-31"
        interval = "3mo"

        df = dat.history(start=start, end=end, interval=interval)

class TestPriceRepair(unittest.TestCase):
    session = None

    @classmethod
    def setUpClass(cls):
        cls.session = session_gbl

    @classmethod
    def tearDownClass(cls):
        if cls.session is not None:
            cls.session.close()

    def test_reconstruct_2m(self):
        # 2m repair requires 1m data.
        # Yahoo restricts 1m fetches to 7 days max within last 30 days.
        # Need to test that '_reconstruct_intervals_batch()' can handle this.

        tkrs = ["BHP.AX", "IMP.JO", "BP.L", "PNL.L", "INTC"]

        dt_now = _pd.Timestamp.utcnow()
        td_7d = _dt.timedelta(days=7)
        td_60d = _dt.timedelta(days=60)

        # Round time for 'requests_cache' reuse
        dt_now = dt_now.ceil("1h")

        for tkr in tkrs:
            dat = yf.Ticker(tkr, session=self.session)
            end_dt = dt_now
            start_dt = end_dt - td_60d
            df = dat.history(start=start_dt, end=end_dt, interval="2m", repair=True)

    def test_repair_100x_random_weekly(self):
        # Setup:
        tkr = "PNL.L"
        dat = yf.Ticker(tkr, session=self.session)
        tz_exchange = dat.fast_info["timezone"]

        data_cols = ["Low", "High", "Open", "Close", "Adj Close"]
        df = _pd.DataFrame(data={"Open":      [470.5, 473.5, 474.5, 470],
                                 "High":      [476,   476.5, 477,   480],
                                 "Low":       [470.5, 470,   465.5, 468.26],
                                 "Close":     [475,   473.5, 472,   473.5],
                                 "Adj Close": [475,   473.5, 472,   473.5],
                                 "Volume": [2295613, 2245604, 3000287, 2635611]},
                                index=_pd.to_datetime([_dt.date(2022, 10, 24),
                                                       _dt.date(2022, 10, 17),
                                                       _dt.date(2022, 10, 10),
                                                       _dt.date(2022, 10, 3)]))
        df = df.sort_index()
        df.index.name = "Date"
        df_bad = df.copy()
        df_bad.loc["2022-10-24", "Close"] *= 100
        df_bad.loc["2022-10-17", "Low"] *= 100
        df_bad.loc["2022-10-03", "Open"] *= 100
        df.index = df.index.tz_localize(tz_exchange)
        df_bad.index = df_bad.index.tz_localize(tz_exchange)

        # Run test

        df_repaired = dat._fix_unit_random_mixups(df_bad, "1wk", tz_exchange, prepost=False, silent=True)

        # First test - no errors left
        for c in data_cols:
            try:
                self.assertTrue(_np.isclose(df_repaired[c], df[c], rtol=1e-2).all())
            except:
                print(df[c])
                print(df_repaired[c])
                raise


        # Second test - all differences should be either ~1x or ~100x
        ratio = df_bad[data_cols].values / df[data_cols].values
        ratio = ratio.round(2)
        # - round near-100 ratio to 100:
        f = ratio > 90
        ratio[f] = (ratio[f] / 10).round().astype(int) * 10  # round ratio to nearest 10
        # - now test
        f_100 = ratio == 100
        f_1 = ratio == 1
        self.assertTrue((f_100 | f_1).all())

        self.assertTrue("Repaired?" in df_repaired.columns)
        self.assertFalse(df_repaired["Repaired?"].isna().any())

    def test_repair_100x_random_weekly_preSplit(self):
        # PNL.L has a stock-split in 2022. Sometimes requesting data before 2022 is not split-adjusted.

        tkr = "PNL.L"
        dat = yf.Ticker(tkr, session=self.session)
        tz_exchange = dat.fast_info["timezone"]

        data_cols = ["Low", "High", "Open", "Close", "Adj Close"]
        df = _pd.DataFrame(data={"Open":      [400,   398,    392.5,   417],
                                 "High":      [421,   425,    419,     420.5],
                                 "Low":       [400,   380.5,  376.5,   396],
                                 "Close":     [410,   409.5,  402,     399],
                                 "Adj Close": [398.02, 397.53, 390.25, 387.34],
                                 "Volume": [3232600, 3773900, 10835000, 4257900]},
                                index=_pd.to_datetime([_dt.date(2020, 3, 30),
                                                       _dt.date(2020, 3, 23),
                                                       _dt.date(2020, 3, 16),
                                                       _dt.date(2020, 3, 9)]))
        df = df.sort_index()
        # Simulate data missing split-adjustment:
        df[data_cols] *= 100.0
        df["Volume"] *= 0.01
        #
        df.index.name = "Date"
        # Create 100x errors:
        df_bad = df.copy()
        df_bad.loc["2020-03-30", "Close"] *= 100
        df_bad.loc["2020-03-23", "Low"] *= 100
        df_bad.loc["2020-03-09", "Open"] *= 100
        df.index = df.index.tz_localize(tz_exchange)
        df_bad.index = df_bad.index.tz_localize(tz_exchange)

        df_repaired = dat._fix_unit_random_mixups(df_bad, "1wk", tz_exchange, prepost=False, silent=True)

        # First test - no errors left
        for c in data_cols:
            try:
                self.assertTrue(_np.isclose(df_repaired[c], df[c], rtol=1e-2).all())
            except:
                print("Mismatch in column", c)
                print("- df_repaired:")
                print(df_repaired[c])
                print("- answer:")
                print(df[c])
                raise

        # Second test - all differences should be either ~1x or ~100x
        ratio = df_bad[data_cols].values / df[data_cols].values
        ratio = ratio.round(2)
        # - round near-100 ratio to 100:
        f = ratio > 90
        ratio[f] = (ratio[f] / 10).round().astype(int) * 10  # round ratio to nearest 10
        # - now test
        f_100 = ratio == 100
        f_1 = ratio == 1
        self.assertTrue((f_100 | f_1).all())

        self.assertTrue("Repaired?" in df_repaired.columns)
        self.assertFalse(df_repaired["Repaired?"].isna().any())

    def test_repair_100x_random_daily(self):
        tkr = "PNL.L"
        dat = yf.Ticker(tkr, session=self.session)
        tz_exchange = dat.fast_info["timezone"]

        data_cols = ["Low", "High", "Open", "Close", "Adj Close"]
        df = _pd.DataFrame(data={"Open":      [478,    476,   476,   472],
                                 "High":      [478,    477.5, 477,   475],
                                 "Low":       [474.02, 474,   473,   470.75],
                                 "Close":     [475.5,  475.5, 474.5, 475],
                                 "Adj Close": [475.5,  475.5, 474.5, 475],
                                 "Volume": [436414, 485947, 358067, 287620]},
                            index=_pd.to_datetime([_dt.date(2022, 11, 1),
                                                   _dt.date(2022, 10, 31),
                                                   _dt.date(2022, 10, 28),
                                                   _dt.date(2022, 10, 27)]))
        df = df.sort_index()
        df.index.name = "Date"
        df_bad = df.copy()
        df_bad.loc["2022-11-01", "Close"] *= 100
        df_bad.loc["2022-10-31", "Low"] *= 100
        df_bad.loc["2022-10-27", "Open"] *= 100
        df.index = df.index.tz_localize(tz_exchange)
        df_bad.index = df_bad.index.tz_localize(tz_exchange)

        df_repaired = dat._fix_unit_random_mixups(df_bad, "1d", tz_exchange, prepost=False, silent=True)

        # First test - no errors left
        for c in data_cols:
            self.assertTrue(_np.isclose(df_repaired[c], df[c], rtol=1e-2).all())

        # Second test - all differences should be either ~1x or ~100x
        ratio = df_bad[data_cols].values / df[data_cols].values
        ratio = ratio.round(2)
        # - round near-100 ratio to 100:
        f = ratio > 90
        ratio[f] = (ratio[f] / 10).round().astype(int) * 10  # round ratio to nearest 10
        # - now test
        f_100 = ratio == 100
        f_1 = ratio == 1
        self.assertTrue((f_100 | f_1).all())

        self.assertTrue("Repaired?" in df_repaired.columns)
        self.assertFalse(df_repaired["Repaired?"].isna().any())

    def test_repair_100x_block_daily(self):
        # Some 100x errors are not sporadic.
        # Sometimes Yahoo suddenly shifts from cents->$ from some recent date.

        tkr = "SSW.JO"
        dat = yf.Ticker(tkr, session=self.session)
        tz_exchange = dat.fast_info["timezone"]

        data_cols = ["Low", "High", "Open", "Close", "Adj Close"]
        _dp = os.path.dirname(__file__)
        df_bad = _pd.read_csv(os.path.join(_dp, "data", tkr.replace('.','-')+"-100x-error.csv"), index_col="Date")
        df_bad.index = _pd.to_datetime(df_bad.index)
        df_bad = df_bad.sort_index()

        df = df_bad.copy()
        for d in data_cols:
            df.loc[:'2023-05-31', d] *= 0.01  # fix error

        df_repaired = dat._fix_unit_switch(df_bad, "1d", tz_exchange)
        df_repaired = df_repaired.sort_index()

        # First test - no errors left
        for c in data_cols:
            try:
                self.assertTrue(_np.isclose(df_repaired[c], df[c], rtol=1e-2).all())
            except:
                print(df_repaired[c])
                print(df[c])
                print(f"TEST FAIL on column '{c}")
                raise

        # Second test - all differences should be either ~1x or ~100x
        ratio = df_bad[data_cols].values / df[data_cols].values
        ratio = ratio.round(2)
        # - round near-100 ratio to 100:
        f = ratio > 90
        ratio[f] = (ratio[f] / 10).round().astype(int) * 10  # round ratio to nearest 10
        # - now test
        f_100 = ratio == 100
        f_1 = ratio == 1
        self.assertTrue((f_100 | f_1).all())

        self.assertTrue("Repaired?" in df_repaired.columns)
        self.assertFalse(df_repaired["Repaired?"].isna().any())

    def test_repair_zeroes_daily(self):
        tkr = "BBIL.L"
        dat = yf.Ticker(tkr, session=self.session)
        tz_exchange = dat.fast_info["timezone"]

        df_bad = _pd.DataFrame(data={"Open":      [0,      102.04, 102.04],
                                     "High":      [0,      102.1,  102.11],
                                     "Low":       [0,      102.04, 102.04],
                                     "Close":     [103.03, 102.05, 102.08],
                                     "Adj Close": [102.03, 102.05, 102.08],
                                     "Volume": [560, 137, 117]},
                                index=_pd.to_datetime([_dt.datetime(2022, 11, 1),
                                                       _dt.datetime(2022, 10, 31),
                                                       _dt.datetime(2022, 10, 30)]))
        df_bad = df_bad.sort_index()
        df_bad.index.name = "Date"
        df_bad.index = df_bad.index.tz_localize(tz_exchange)

        repaired_df = dat._fix_zeroes(df_bad, "1d", tz_exchange, prepost=False)

        correct_df = df_bad.copy()
        correct_df.loc["2022-11-01", "Open"] = 102.080002
        correct_df.loc["2022-11-01", "Low"] = 102.032501
        correct_df.loc["2022-11-01", "High"] = 102.080002
        for c in ["Open", "Low", "High", "Close"]:
            self.assertTrue(_np.isclose(repaired_df[c], correct_df[c], rtol=1e-8).all())

        self.assertTrue("Repaired?" in repaired_df.columns)
        self.assertFalse(repaired_df["Repaired?"].isna().any())

    def test_repair_zeroes_daily_adjClose(self):
        # Test that 'Adj Close' is reconstructed correctly, 
        # particularly when a dividend occurred within 1 day.

        tkr = "INTC"
        df = _pd.DataFrame(data={"Open":      [28.95, 28.65, 29.55, 29.62, 29.25],
                                 "High":      [29.12, 29.27, 29.65, 31.17, 30.30],
                                 "Low":       [28.21, 28.43, 28.61, 29.53, 28.80],
                                 "Close":     [28.24, 29.05, 28.69, 30.32, 30.19],
                                 "Adj Close": [28.12, 28.93, 28.57, 29.83, 29.70],
                                 "Volume":    [36e6, 51e6, 49e6, 58e6, 62e6],
                                 "Dividends": [0, 0, 0.365, 0, 0]},
                                index=_pd.to_datetime([_dt.datetime(2023, 2, 8),
                                                       _dt.datetime(2023, 2, 7),
                                                       _dt.datetime(2023, 2, 6),
                                                       _dt.datetime(2023, 2, 3),
                                                       _dt.datetime(2023, 2, 2)]))
        df = df.sort_index()
        df.index.name = "Date"
        dat = yf.Ticker(tkr, session=self.session)
        tz_exchange = dat.fast_info["timezone"]
        df.index = df.index.tz_localize(tz_exchange)

        rtol = 5e-3
        for i in [0, 1, 2]:
            df_slice = df.iloc[i:i+3]
            for j in range(3):
                df_slice_bad = df_slice.copy()
                df_slice_bad.loc[df_slice_bad.index[j], "Adj Close"] = 0.0

                df_slice_bad_repaired = dat._fix_zeroes(df_slice_bad, "1d", tz_exchange, prepost=False)
                for c in ["Close", "Adj Close"]:
                    self.assertTrue(_np.isclose(df_slice_bad_repaired[c], df_slice[c], rtol=rtol).all())
                self.assertTrue("Repaired?" in df_slice_bad_repaired.columns)
                self.assertFalse(df_slice_bad_repaired["Repaired?"].isna().any())

    def test_repair_zeroes_hourly(self):
        tkr = "INTC"
        dat = yf.Ticker(tkr, session=self.session)
        tz_exchange = dat.fast_info["timezone"]

        correct_df = dat.history(period="1wk", interval="1h", auto_adjust=False, repair=True)

        df_bad = correct_df.copy()
        bad_idx = correct_df.index[10]
        df_bad.loc[bad_idx, "Open"] = _np.nan
        df_bad.loc[bad_idx, "High"] = _np.nan
        df_bad.loc[bad_idx, "Low"] = _np.nan
        df_bad.loc[bad_idx, "Close"] = _np.nan
        df_bad.loc[bad_idx, "Adj Close"] = _np.nan
        df_bad.loc[bad_idx, "Volume"] = 0

        repaired_df = dat._fix_zeroes(df_bad, "1h", tz_exchange, prepost=False)

        for c in ["Open", "Low", "High", "Close"]:
            try:
                self.assertTrue(_np.isclose(repaired_df[c], correct_df[c], rtol=1e-7).all())
            except:
                print("COLUMN", c)
                print("- repaired_df")
                print(repaired_df)
                print("- correct_df[c]:")
                print(correct_df[c])
                print("- diff:")
                print(repaired_df[c] - correct_df[c])
                raise

        self.assertTrue("Repaired?" in repaired_df.columns)
        self.assertFalse(repaired_df["Repaired?"].isna().any())

    def test_repair_bad_stock_split(self):
        bad_tkrs = ['4063.T', 'ALPHA.PA', 'CNE.L', 'DEX.AX', 'MOB.ST', 'SPM.MI']
        for tkr in bad_tkrs:
            dat = yf.Ticker(tkr, session=self.session)
            tz_exchange = dat.fast_info["timezone"]

            _dp = os.path.dirname(__file__)
            df_bad = _pd.read_csv(os.path.join(_dp, "data", tkr.replace('.','-')+"-bad-stock-split.csv"), index_col="Date")
            df_bad.index = _pd.to_datetime(df_bad.index)

            repaired_df = dat._fix_bad_stock_split(df_bad, "1d", tz_exchange)

            correct_df = _pd.read_csv(os.path.join(_dp, "data", tkr.replace('.','-')+"-bad-stock-split-fixed.csv"), index_col="Date")
            correct_df.index = _pd.to_datetime(correct_df.index)

            repaired_df = repaired_df.sort_index()
            correct_df = correct_df.sort_index()
            for c in ["Open", "Low", "High", "Close", "Adj Close", "Volume"]:
                try:
                    self.assertTrue(_np.isclose(repaired_df[c], correct_df[c], rtol=5e-6).all())
                except:
                    print(f"tkr={tkr} COLUMN={c}")
                    print("- repaired_df")
                    print(repaired_df)
                    print("- correct_df[c]:")
                    print(correct_df[c])
                    print("- diff:")
                    print(repaired_df[c] - correct_df[c])
                    raise

        # Stocks that split in 2022 but no problems in Yahoo data, 
        # so repair should change nothing
        good_tkrs = ['AMZN', 'DXCM', 'FTNT', 'GOOG', 'GME', 'PANW', 'SHOP', 'TSLA']
        good_tkrs += ['AEI', 'CHRA', 'GHI', 'IRON', 'LXU', 'NUZE', 'RSLS', 'TISI']
        good_tkrs += ['BOL.ST', 'TUI1.DE']
        intervals = ['1d', '1wk']
        for tkr in good_tkrs:
            for interval in intervals:
                dat = yf.Ticker(tkr, session=self.session)
                tz_exchange = dat.fast_info["timezone"]

                _dp = os.path.dirname(__file__)
                df_good = dat.history(period='2y', interval=interval, auto_adjust=False)

                repaired_df = dat._fix_bad_stock_split(df_good, interval, tz_exchange)

                # Expect no change from repair
                df_good = df_good.sort_index()
                repaired_df = repaired_df.sort_index()
                for c in ["Open", "Low", "High", "Close", "Adj Close", "Volume"]:
                    try:
                        self.assertTrue((repaired_df[c].to_numpy() == df_good[c].to_numpy()).all())
                    except:
                        print(f"tkr={tkr} interval={interval} COLUMN={c}")
                        print("- repaired_df")
                        print(repaired_df)
                        print("- df_good[c]:")
                        print(df_good[c])
                        print("- diff:")
                        print(repaired_df[c] - df_good[c])
                        raise


if __name__ == '__main__':
    unittest.main()<|MERGE_RESOLUTION|>--- conflicted
+++ resolved
@@ -114,7 +114,6 @@
         if not test_run:
             self.skipTest("Skipping test_duplicatingWeekly() because not possible to fail Monday/weekend")
 
-<<<<<<< HEAD
     def test_intraDayWithEvents(self):
         tkrs = ["BHP.AX", "IMP.JO", "BP.L", "PNL.L", "INTC"]
         test_run = False
@@ -190,30 +189,6 @@
                 print('- answer:') ; print(dates)
                 raise
 
-=======
-    def test_dailyWithEvents(self):
-        start_d = _dt.date(2022, 1, 1)
-        end_d = _dt.date(2023, 1, 1)
-
-        tkr_div_dates = {}
-        tkr_div_dates['BHP.AX'] = [_dt.date(2022, 9, 1), _dt.date(2022, 2, 24)]  # Yahoo claims 23-Feb but wrong because DST
-        tkr_div_dates['IMP.JO'] = [_dt.date(2022, 9, 21), _dt.date(2022, 3, 16)]
-        tkr_div_dates['BP.L'] = [_dt.date(2022, 11, 10), _dt.date(2022, 8, 11), _dt.date(2022, 5, 12), _dt.date(2022, 2, 17)]
-        tkr_div_dates['INTC'] = [_dt.date(2022, 11, 4), _dt.date(2022, 8, 4), _dt.date(2022, 5, 5), _dt.date(2022, 2, 4)]
-
-        for tkr,dates in tkr_div_dates.items():
-            df = yf.Ticker(tkr, session=self.session).history(interval='1d', start=start_d, end=end_d)
-            df_divs = df[df['Dividends']!=0].sort_index(ascending=False)
-            try:
-                self.assertTrue((df_divs.index.date == dates).all())
-            except:
-                print(f'- ticker = {tkr}')
-                print('- response:') ; print(df_divs.index.date)
-                print('- answer:') ; print(dates)
-                raise
-
-
->>>>>>> 1a054135
     def test_dailyWithEvents_bugs(self):
         # Reproduce issue #521
         tkr1 = "QQQ"
