--- conflicted
+++ resolved
@@ -313,16 +313,12 @@
         quotes = utils.fix_Yahoo_returning_live_separate(quotes, params["interval"], tz_exchange)
         intraday = params["interval"][-1] in ("m", 'h')
         if not prepost and intraday and "tradingPeriods" in self._history_metadata:
-<<<<<<< HEAD
             tps = self._history_metadata["tradingPeriods"]
             if not isinstance(tps, pd.DataFrame):
                 self._history_metadata = utils.format_history_metadata(self._history_metadata, tradingPeriodsOnly=True)
                 tps = self._history_metadata["tradingPeriods"]
             quotes = utils.fix_Yahoo_returning_prepost_unrequested(quotes, params["interval"], tps)
-=======
-            quotes = utils.fix_Yahoo_returning_prepost_unrequested(quotes, params["interval"], self._history_metadata)
         logger.debug(f'{self.ticker}: OHLC after cleaning: {quotes.index[0]} -> {quotes.index[-1]}')
->>>>>>> 6a98c2ed
 
         # actions
         dividends, splits, capital_gains = utils.parse_actions(data["chart"]["result"][0])
