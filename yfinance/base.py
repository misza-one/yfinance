#!/usr/bin/env python
# -*- coding: utf-8 -*-
#
# Yahoo! Finance market data downloader (+fix for Pandas Datareader)
# https://github.com/ranaroussi/yfinance
#
# Copyright 2017-2019 Ran Aroussi
#
# Licensed under the Apache License, Version 2.0 (the "License");
# you may not use this file except in compliance with the License.
# You may obtain a copy of the License at
#
#     http://www.apache.org/licenses/LICENSE-2.0
#
# Unless required by applicable law or agreed to in writing, software
# distributed under the License is distributed on an "AS IS" BASIS,
# WITHOUT WARRANTIES OR CONDITIONS OF ANY KIND, either express or implied.
# See the License for the specific language governing permissions and
# limitations under the License.
#

from __future__ import print_function

import time as _time
import datetime as _datetime
import requests as _requests
import pandas as _pd
import numpy as _np

try:
    from urllib.parse import quote as urlencode
except ImportError:
    from urllib import quote as urlencode

from . import utils

# import json as _json
# import re as _re
# import sys as _sys

from . import shared


class TickerBase():
    def __init__(self, ticker):
        self.ticker = ticker.upper()
        self._history = None
        self._base_url = 'https://query1.finance.yahoo.com'
        self._scrape_url = 'https://finance.yahoo.com/quote'

        self._fundamentals = False
        self._info = None
        self._sustainability = None
        self._recommendations = None
        self._major_holders = None
        self._institutional_holders = None
        self._mutualfund_holders = None
        self._isin = None

        self._calendar = None
        self._expirations = {}

        self._earnings = {
            "yearly": utils.empty_df(),
            "quarterly": utils.empty_df()}
        self._financials = {
            "yearly": utils.empty_df(),
            "quarterly": utils.empty_df()}
        self._balancesheet = {
            "yearly": utils.empty_df(),
            "quarterly": utils.empty_df()}
        self._cashflow = {
            "yearly": utils.empty_df(),
            "quarterly": utils.empty_df()}

    def history(self, period="1mo", interval="1d",
                start=None, end=None, prepost=False, actions=True,
                auto_adjust=True, back_adjust=False,
                proxy=None, rounding=False, tz=None, **kwargs):
        """
        :Parameters:
            period : str
                Valid periods: 1d,5d,1mo,3mo,6mo,1y,2y,5y,10y,ytd,max
                Either Use period parameter or use start and end
            interval : str
                Valid intervals: 1m,2m,5m,15m,30m,60m,90m,1h,1d,5d,1wk,1mo,3mo
                Intraday data cannot extend last 60 days
            start: str
                Download start date string (YYYY-MM-DD) or _datetime.
                Default is 1900-01-01
            end: str
                Download end date string (YYYY-MM-DD) or _datetime.
                Default is now
            prepost : bool
                Include Pre and Post market data in results?
                Default is False
            auto_adjust: bool
                Adjust all OHLC automatically? Default is True
            back_adjust: bool
                Back-adjusted data to mimic true historical prices
            proxy: str
                Optional. Proxy server URL scheme. Default is None
            rounding: bool
                Round values to 2 decimal places?
                Optional. Default is False = precision suggested by Yahoo!
            tz: str
                Optional timezone locale for dates.
                (default data is returned as non-localized dates)
            **kwargs: dict
                debug: bool
                    Optional. If passed as False, will suppress
                    error message printing to console.
        """

        if start or period is None or period.lower() == "max":
            if start is None:
                start = -2208988800
            elif isinstance(start, _datetime.datetime):
                start = int(_time.mktime(start.timetuple()))
            else:
                start = int(_time.mktime(
                    _time.strptime(str(start), '%Y-%m-%d')))
            if end is None:
                end = int(_time.time())
            elif isinstance(end, _datetime.datetime):
                end = int(_time.mktime(end.timetuple()))
            else:
                end = int(_time.mktime(_time.strptime(str(end), '%Y-%m-%d')))

            params = {"period1": start, "period2": end}
        else:
            period = period.lower()
            params = {"range": period}

        params["interval"] = interval.lower()
        params["includePrePost"] = prepost
        params["events"] = "div,splits"

        # 1) fix weired bug with Yahoo! - returning 60m for 30m bars
        if params["interval"] == "30m":
            params["interval"] = "15m"

        # setup proxy in requests format
        if proxy is not None:
            if isinstance(proxy, dict) and "https" in proxy:
                proxy = proxy["https"]
            proxy = {"https": proxy}

        # Getting data from json
        url = "{}/v8/finance/chart/{}".format(self._base_url, self.ticker)
        data = _requests.get(url=url, params=params, proxies=proxy)
        if "Will be right back" in data.text:
            raise RuntimeError("*** YAHOO! FINANCE IS CURRENTLY DOWN! ***\n"
                               "Our engineers are working quickly to resolve "
                               "the issue. Thank you for your patience.")
        data = data.json()

        # Work with errors
        debug_mode = True
        if "debug" in kwargs and isinstance(kwargs["debug"], bool):
            debug_mode = kwargs["debug"]

        err_msg = "No data found for this date range, symbol may be delisted"
        if "chart" in data and data["chart"]["error"]:
            err_msg = data["chart"]["error"]["description"]
            shared._DFS[self.ticker] = utils.empty_df()
            shared._ERRORS[self.ticker] = err_msg
            if "many" not in kwargs and debug_mode:
                print('- %s: %s' % (self.ticker, err_msg))
            return shared._DFS[self.ticker]

        elif "chart" not in data or data["chart"]["result"] is None or \
                not data["chart"]["result"]:
            shared._DFS[self.ticker] = utils.empty_df()
            shared._ERRORS[self.ticker] = err_msg
            if "many" not in kwargs and debug_mode:
                print('- %s: %s' % (self.ticker, err_msg))
            return shared._DFS[self.ticker]

        # parse quotes
        try:
            quotes = utils.parse_quotes(data["chart"]["result"][0], tz)
        except Exception:
            shared._DFS[self.ticker] = utils.empty_df()
            shared._ERRORS[self.ticker] = err_msg
            if "many" not in kwargs and debug_mode:
                print('- %s: %s' % (self.ticker, err_msg))
            return shared._DFS[self.ticker]

        # 2) fix weired bug with Yahoo! - returning 60m for 30m bars
        if interval.lower() == "30m":
            quotes2 = quotes.resample('30T')
            quotes = _pd.DataFrame(index=quotes2.last().index, data={
                'Open': quotes2['Open'].first(),
                'High': quotes2['High'].max(),
                'Low': quotes2['Low'].min(),
                'Close': quotes2['Close'].last(),
                'Adj Close': quotes2['Adj Close'].last(),
                'Volume': quotes2['Volume'].sum()
            })
            try:
                quotes['Dividends'] = quotes2['Dividends'].max()
            except Exception:
                pass
            try:
                quotes['Stock Splits'] = quotes2['Dividends'].max()
            except Exception:
                pass

        if auto_adjust:
            quotes = utils.auto_adjust(quotes)
        elif back_adjust:
            quotes = utils.back_adjust(quotes)

        if rounding:
            quotes = _np.round(quotes, data[
                "chart"]["result"][0]["meta"]["priceHint"])
        quotes['Volume'] = quotes['Volume'].fillna(0).astype(_np.int64)

        quotes.dropna(inplace=True)

        # actions
        dividends, splits = utils.parse_actions(data["chart"]["result"][0], tz)

        # combine
        df = _pd.concat([quotes, dividends, splits], axis=1, sort=True)
        df["Dividends"].fillna(0, inplace=True)
        df["Stock Splits"].fillna(0, inplace=True)

        # index eod/intraday
        df.index = df.index.tz_localize("UTC").tz_convert(
            data["chart"]["result"][0]["meta"]["exchangeTimezoneName"])

        if params["interval"][-1] == "m":
            df.index.name = "Datetime"
        else:
            df.index = _pd.to_datetime(df.index.date)
            if tz is not None:
                df.index = df.index.tz_localize(tz)
            df.index.name = "Date"

        self._history = df.copy()

        if not actions:
            df.drop(columns=["Dividends", "Stock Splits"], inplace=True)

        return df

    # ------------------------

    def _get_fundamentals(self, kind=None, proxy=None):
        def cleanup(data):
            df = _pd.DataFrame(data).drop(columns=['maxAge'])
            for col in df.columns:
                df[col] = _np.where(
                    df[col].astype(str) == '-', _np.nan, df[col])

            df.set_index('endDate', inplace=True)
            try:
                df.index = _pd.to_datetime(df.index, unit='s')
            except ValueError:
                df.index = _pd.to_datetime(df.index)
            df = df.T
            df.columns.name = ''
            df.index.name = 'Breakdown'

            df.index = utils.camel2title(df.index)
            return df

        # setup proxy in requests format
        if proxy is not None:
            if isinstance(proxy, dict) and "https" in proxy:
                proxy = proxy["https"]
            proxy = {"https": proxy}

        if self._fundamentals:
            return

        ticker_url = "{}/{}".format(self._scrape_url, self.ticker)

        # get info and sustainability
        data = utils.get_json(ticker_url, proxy)

        # holders
<<<<<<< HEAD
        try:
            holders = _pd.read_html(ticker_url+'/holders')
        except Exception as e:
            holders = []
		        
=======
        holders = _pd.read_html(ticker_url+'/holders')

>>>>>>> 81d3ea5e
        if len(holders)>=3:
            self._major_holders = holders[0]
            self._institutional_holders = holders[1]
            self._mutualfund_holders = holders[2]
        elif len(holders)>=2:
            self._major_holders = holders[0]
            self._institutional_holders = holders[1]
<<<<<<< HEAD
        elif len(holders)>=1:
=======
        else:
>>>>>>> 81d3ea5e
            self._major_holders = holders[0]

        #self._major_holders = holders[0]
        #self._institutional_holders = holders[1]

        if self._institutional_holders is not None:
            if 'Date Reported' in self._institutional_holders:
                self._institutional_holders['Date Reported'] = _pd.to_datetime(
                self._institutional_holders['Date Reported'])
            if '% Out' in self._institutional_holders:
                self._institutional_holders['% Out'] = self._institutional_holders[
                '% Out'].str.replace('%', '').astype(float)/100

        if self._mutualfund_holders is not None:
            if 'Date Reported' in self._mutualfund_holders:
                self._mutualfund_holders['Date Reported'] = _pd.to_datetime(
                self._mutualfund_holders['Date Reported'])
            if '% Out' in self._mutualfund_holders:
                self._mutualfund_holders['% Out'] = self._mutualfund_holders[
                '% Out'].str.replace('%', '').astype(float)/100

        # sustainability
        d = {}
        try:
            if isinstance(data.get('esgScores'), dict):
                for item in data['esgScores']:
                    if not isinstance(data['esgScores'][item], (dict, list)):
                        d[item] = data['esgScores'][item]

                s = _pd.DataFrame(index=[0], data=d)[-1:].T
                s.columns = ['Value']
                s.index.name = '%.f-%.f' % (
                    s[s.index == 'ratingYear']['Value'].values[0],
                    s[s.index == 'ratingMonth']['Value'].values[0])

                self._sustainability = s[~s.index.isin(
                    ['maxAge', 'ratingYear', 'ratingMonth'])]
        except Exception:
            pass

        # info (be nice to python 2)
        self._info = {}
<<<<<<< HEAD
        try:
            items = ['summaryProfile', 'summaryDetail', 'quoteType',
                     'defaultKeyStatistics', 'assetProfile', 'summaryDetail']
            for item in items:
                if isinstance(data.get(item), dict):
                    self._info.update(data[item])
        except Exception:
            pass

        try:
            self._info['regularMarketPrice'] = self._info['regularMarketOpen']
        except Exception:
            pass
=======
        items = ['summaryProfile', 'summaryDetail', 'quoteType',
                 'defaultKeyStatistics', 'assetProfile', 'summaryDetail', 'financialData']
        for item in items:
            if isinstance(data.get(item), dict):
                self._info.update(data[item])
>>>>>>> 81d3ea5e

        self._info['logo_url'] = ""
        try:
            domain = self._info['website'].split(
                '://')[1].split('/')[0].replace('www.', '')
            self._info['logo_url'] = 'https://logo.clearbit.com/%s' % domain
        except Exception:
            pass

        # events
        try:
            cal = _pd.DataFrame(
                data['calendarEvents']['earnings'])
            cal['earningsDate'] = _pd.to_datetime(
                cal['earningsDate'], unit='s')
            self._calendar = cal.T
            self._calendar.index = utils.camel2title(self._calendar.index)
            self._calendar.columns = ['Value']
        except Exception:
            pass

        # analyst recommendations
        try:
            rec = _pd.DataFrame(
                data['upgradeDowngradeHistory']['history'])
            rec['earningsDate'] = _pd.to_datetime(
                rec['epochGradeDate'], unit='s')
            rec.set_index('earningsDate', inplace=True)
            rec.index.name = 'Date'
            rec.columns = utils.camel2title(rec.columns)
            self._recommendations = rec[[
                'Firm', 'To Grade', 'From Grade', 'Action']].sort_index()
        except Exception:
            pass

        # get fundamentals
        data = utils.get_json(ticker_url+'/financials', proxy)

        # generic patterns
        for key in (
            (self._cashflow, 'cashflowStatement', 'cashflowStatements'),
            (self._balancesheet, 'balanceSheet', 'balanceSheetStatements'),
            (self._financials, 'incomeStatement', 'incomeStatementHistory')
        ):
            item = key[1] + 'History'
            if isinstance(data.get(item), dict):
                try:
                    key[0]['yearly'] = cleanup(data[item][key[2]])
                except Exception as e:
                    pass

            item = key[1]+'HistoryQuarterly'
            if isinstance(data.get(item), dict):
                try:
                    key[0]['quarterly'] = cleanup(data[item][key[2]])
                except Exception as e:
                    pass

        # earnings
        if isinstance(data.get('earnings'), dict):
            try:
                earnings = data['earnings']['financialsChart']
                earnings['financialCurrency'] = 'USD' if 'financialCurrency' not in data['earnings'] else data['earnings']['financialCurrency']
                self._earnings['financialCurrency'] = earnings['financialCurrency']
                df = _pd.DataFrame(earnings['yearly']).set_index('date')
                df.columns = utils.camel2title(df.columns)
                df.index.name = 'Year'
                self._earnings['yearly'] = df

                df = _pd.DataFrame(earnings['quarterly']).set_index('date')
                df.columns = utils.camel2title(df.columns)
                df.index.name = 'Quarter'
                self._earnings['quarterly'] = df
            except Exception as e:
                pass

        self._fundamentals = True

    def get_recommendations(self, proxy=None, as_dict=False, *args, **kwargs):
        self._get_fundamentals(proxy=proxy)
        data = self._recommendations
        if as_dict:
            return data.to_dict()
        return data

    def get_calendar(self, proxy=None, as_dict=False, *args, **kwargs):
        self._get_fundamentals(proxy=proxy)
        data = self._calendar
        if as_dict:
            return data.to_dict()
        return data

    def get_major_holders(self, proxy=None, as_dict=False, *args, **kwargs):
        self._get_fundamentals(proxy=proxy)
        data = self._major_holders
        if as_dict:
            return data.to_dict()
        return data

    def get_institutional_holders(self, proxy=None, as_dict=False, *args, **kwargs):
        self._get_fundamentals(proxy=proxy)
        data = self._institutional_holders
        if data is not None:
            if as_dict:
                return data.to_dict()
            return data

    def get_mutualfund_holders(self, proxy=None, as_dict=False, *args, **kwargs):
        self._get_fundamentals(proxy=proxy)
        data = self._mutualfund_holders
        if data is not None:
            if as_dict:
                return data.to_dict()
            return data

    def get_info(self, proxy=None, as_dict=False, *args, **kwargs):
        self._get_fundamentals(proxy=proxy)
        data = self._info
        if as_dict:
            return data.to_dict()
        return data

    def get_sustainability(self, proxy=None, as_dict=False, *args, **kwargs):
        self._get_fundamentals(proxy=proxy)
        data = self._sustainability
        if as_dict:
            return data.to_dict()
        return data

    def get_earnings(self, proxy=None, as_dict=False, freq="yearly"):
        self._get_fundamentals(proxy=proxy)
        data = self._earnings[freq]
        if as_dict:
            dict_data = data.to_dict()
            dict_data['financialCurrency'] = 'USD' if 'financialCurrency' not in self._earnings else self._earnings['financialCurrency']
            return dict_data
        return data

    def get_financials(self, proxy=None, as_dict=False, freq="yearly"):
        self._get_fundamentals(proxy=proxy)
        data = self._financials[freq]
        if as_dict:
            return data.to_dict()
        return data

    def get_balancesheet(self, proxy=None, as_dict=False, freq="yearly"):
        self._get_fundamentals(proxy=proxy)
        data = self._balancesheet[freq]
        if as_dict:
            return data.to_dict()
        return data

    def get_balance_sheet(self, proxy=None, as_dict=False, freq="yearly"):
        return self.get_balancesheet(proxy, as_dict, freq)

    def get_cashflow(self, proxy=None, as_dict=False, freq="yearly"):
        self._get_fundamentals(proxy=proxy)
        data = self._cashflow[freq]
        if as_dict:
            return data.to_dict()
        return data

    def get_dividends(self, proxy=None):
        if self._history is None:
            self.history(period="max", proxy=proxy)
        dividends = self._history["Dividends"]
        return dividends[dividends != 0]

    def get_splits(self, proxy=None):
        if self._history is None:
            self.history(period="max", proxy=proxy)
        splits = self._history["Stock Splits"]
        return splits[splits != 0]

    def get_actions(self, proxy=None):
        if self._history is None:
            self.history(period="max", proxy=proxy)
        actions = self._history[["Dividends", "Stock Splits"]]
        return actions[actions != 0].dropna(how='all').fillna(0)

    def get_isin(self, proxy=None):
        # *** experimental ***
        if self._isin is not None:
            return self._isin

        ticker = self.ticker.upper()

        if "-" in ticker or "^" in ticker:
            self._isin = '-'
            return self._isin

        # setup proxy in requests format
        if proxy is not None:
            if isinstance(proxy, dict) and "https" in proxy:
                proxy = proxy["https"]
            proxy = {"https": proxy}

        q = ticker
        self.get_info(proxy=proxy)
        if "shortName" in self._info:
            q = self._info['shortName']

        url = 'https://markets.businessinsider.com/ajax/' \
              'SearchController_Suggest?max_results=25&query=%s' \
            % urlencode(q)
        data = _requests.get(url=url, proxies=proxy).text

        search_str = '"{}|'.format(ticker)
        if search_str not in data:
            if q.lower() in data.lower():
                search_str = '"|'
                if search_str not in data:
                    self._isin = '-'
                    return self._isin
            else:
                self._isin = '-'
                return self._isin

        self._isin = data.split(search_str)[1].split('"')[0].split('|')[0]
        return self._isin<|MERGE_RESOLUTION|>--- conflicted
+++ resolved
@@ -282,16 +282,11 @@
         data = utils.get_json(ticker_url, proxy)
 
         # holders
-<<<<<<< HEAD
         try:
             holders = _pd.read_html(ticker_url+'/holders')
         except Exception as e:
             holders = []
-		        
-=======
-        holders = _pd.read_html(ticker_url+'/holders')
-
->>>>>>> 81d3ea5e
+
         if len(holders)>=3:
             self._major_holders = holders[0]
             self._institutional_holders = holders[1]
@@ -299,11 +294,7 @@
         elif len(holders)>=2:
             self._major_holders = holders[0]
             self._institutional_holders = holders[1]
-<<<<<<< HEAD
         elif len(holders)>=1:
-=======
-        else:
->>>>>>> 81d3ea5e
             self._major_holders = holders[0]
 
         #self._major_holders = holders[0]
@@ -346,7 +337,6 @@
 
         # info (be nice to python 2)
         self._info = {}
-<<<<<<< HEAD
         try:
             items = ['summaryProfile', 'summaryDetail', 'quoteType',
                      'defaultKeyStatistics', 'assetProfile', 'summaryDetail']
@@ -360,13 +350,6 @@
             self._info['regularMarketPrice'] = self._info['regularMarketOpen']
         except Exception:
             pass
-=======
-        items = ['summaryProfile', 'summaryDetail', 'quoteType',
-                 'defaultKeyStatistics', 'assetProfile', 'summaryDetail', 'financialData']
-        for item in items:
-            if isinstance(data.get(item), dict):
-                self._info.update(data[item])
->>>>>>> 81d3ea5e
 
         self._info['logo_url'] = ""
         try:
