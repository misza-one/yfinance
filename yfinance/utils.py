#!/usr/bin/env python
# -*- coding: utf-8 -*-
#
# yfinance - market data downloader
# https://github.com/ranaroussi/yfinance
#
# Copyright 2017-2019 Ran Aroussi
#
# Licensed under the Apache License, Version 2.0 (the "License");
# you may not use this file except in compliance with the License.
# You may obtain a copy of the License at
#
#     http://www.apache.org/licenses/LICENSE-2.0
#
# Unless required by applicable law or agreed to in writing, software
# distributed under the License is distributed on an "AS IS" BASIS,
# WITHOUT WARRANTIES OR CONDITIONS OF ANY KIND, either express or implied.
# See the License for the specific language governing permissions and
# limitations under the License.
#

from __future__ import print_function

import datetime as _datetime
from typing import Dict, Union

import pytz as _tz
import requests as _requests
import re as _re
import pandas as _pd
import numpy as _np
import sys as _sys
import os as _os
import appdirs as _ad
import sqlite3 as _sqlite3
import atexit as _atexit

from threading import Lock

from pytz import UnknownTimeZoneError

try:
    import ujson as _json
except ImportError:
    import json as _json


user_agent_headers = {
    'User-Agent': 'Mozilla/5.0 (Macintosh; Intel Mac OS X 10_10_1) AppleWebKit/537.36 (KHTML, like Gecko) Chrome/39.0.2171.95 Safari/537.36'}


def is_isin(string):
    return bool(_re.match("^([A-Z]{2})([A-Z0-9]{9})([0-9]{1})$", string))


def get_all_by_isin(isin, proxy=None, session=None):
    if not(is_isin(isin)):
        raise ValueError("Invalid ISIN number")

    from .base import _BASE_URL_
    session = session or _requests
    url = "{}/v1/finance/search?q={}".format(_BASE_URL_, isin)
    data = session.get(url=url, proxies=proxy, headers=user_agent_headers)
    try:
        data = data.json()
        ticker = data.get('quotes', [{}])[0]
        return {
            'ticker': {
                'symbol': ticker['symbol'],
                'shortname': ticker['shortname'],
                'longname': ticker['longname'],
                'type': ticker['quoteType'],
                'exchange': ticker['exchDisp'],
            },
            'news': data.get('news', [])
        }
    except Exception:
        return {}


def get_ticker_by_isin(isin, proxy=None, session=None):
    data = get_all_by_isin(isin, proxy, session)
    return data.get('ticker', {}).get('symbol', '')


def get_info_by_isin(isin, proxy=None, session=None):
    data = get_all_by_isin(isin, proxy, session)
    return data.get('ticker', {})


def get_news_by_isin(isin, proxy=None, session=None):
    data = get_all_by_isin(isin, proxy, session)
    return data.get('news', {})


def empty_df(index=None):
    if index is None:
        index = []
    empty = _pd.DataFrame(index=index, data={
        'Open': _np.nan, 'High': _np.nan, 'Low': _np.nan,
        'Close': _np.nan, 'Adj Close': _np.nan, 'Volume': _np.nan})
    empty.index.name = 'Date'
    return empty


def empty_earnings_dates_df():
    empty = _pd.DataFrame(
        columns=["Symbol", "Company", "Earnings Date",
                 "EPS Estimate", "Reported EPS", "Surprise(%)"])
    return empty


def get_html(url, proxy=None, session=None):
    session = session or _requests
    html = session.get(url=url, proxies=proxy, headers=user_agent_headers).text
    return html


def get_json_data_stores(url, proxy=None, session=None):
    '''
    get_json_data_stores returns a python dictionary of the data stores in yahoo finance web page.
    '''
    session = session or _requests
    html = session.get(url=url, proxies=proxy, headers=user_agent_headers).text

    json_str = html.split('root.App.main =')[1].split(
        '(this)')[0].split(';\n}')[0].strip()
    data = _json.loads(json_str)['context']['dispatcher']['stores']

    # return data
    new_data = _json.dumps(data).replace('{}', 'null')
    new_data = _re.sub(
        r'\{[\'|\"]raw[\'|\"]:(.*?),(.*?)\}', r'\1', new_data)

    return _json.loads(new_data)


def build_template(data):
    '''
    build_template returns the details required to rebuild any of the yahoo finance financial statements in the same order as the yahoo finance webpage. The function is built to be used on the "FinancialTemplateStore" json which appears in any one of the three yahoo finance webpages: "/financials", "/cash-flow" and "/balance-sheet".
    
    Returns:
        - template_annual_order: The order that annual figures should be listed in.
        - template_ttm_order: The order that TTM (Trailing Twelve Month) figures should be listed in.
        - template_order: The order that quarterlies should be in (note that quarterlies have no pre-fix - hence why this is required).
        - level_detail: The level of each individual line item. E.g. for the "/financials" webpage, "Total Revenue" is a level 0 item and is the summation of "Operating Revenue" and "Excise Taxes" which are level 1 items.
   
    '''
    template_ttm_order = []   # Save the TTM (Trailing Twelve Months) ordering to an object.
    template_annual_order = []    # Save the annual ordering to an object.
    template_order = [] # Save the ordering to an object (this can be utilized for quarterlies)
    level_detail = []   #Record the level of each line item of the income statement ("Operating Revenue" and "Excise Taxes" sum to return "Total Revenue" we need to keep track of this)
    for key in data['template']:    # Loop through the json to retreive the exact financial order whilst appending to the objects
        template_ttm_order.append('trailing{}'.format(key['key']))
        template_annual_order.append('annual{}'.format(key['key']))
        template_order.append('{}'.format(key['key']))
        level_detail.append(0)
        if 'children' in key:
            for child1 in key['children']:  # Level 1
                template_ttm_order.append('trailing{}'.format(child1['key']))
                template_annual_order.append('annual{}'.format(child1['key']))
                template_order.append('{}'.format(child1['key']))
                level_detail.append(1)
                if 'children' in child1:
                    for child2 in child1['children']:   # Level 2
                        template_ttm_order.append('trailing{}'.format(child2['key']))
                        template_annual_order.append('annual{}'.format(child2['key']))
                        template_order.append('{}'.format(child2['key']))
                        level_detail.append(2)
                        if 'children' in child2:
                            for child3 in child2['children']:   # Level 3
                                template_ttm_order.append('trailing{}'.format(child3['key']))
                                template_annual_order.append('annual{}'.format(child3['key']))
                                template_order.append('{}'.format(child3['key']))
                                level_detail.append(3)
                                if 'children' in child3:
                                    for child4 in child3['children']: # Level 4
                                        template_ttm_order.append('trailing{}'.format(child4['key']))
                                        template_annual_order.append('annual{}'.format(child4['key']))
                                        template_order.append('{}'.format(child4['key']))
                                        level_detail.append(4)
                                        if 'children' in child4:
                                            for child5 in child4['children']: # Level 5
                                                template_ttm_order.append('trailing{}'.format(child5['key']))
                                                template_annual_order.append('annual{}'.format(child5['key']))
                                                template_order.append('{}'.format(child5['key']))
                                                level_detail.append(5)
    return template_ttm_order, template_annual_order, template_order, level_detail


def retreive_financial_details(data):
    '''
    retreive_financial_details returns all of the available financial details under the "QuoteTimeSeriesStore" for any of the following three yahoo finance webpages: "/financials", "/cash-flow" and "/balance-sheet".

    Returns:
        - TTM_dicts: A dictionary full of all of the available Trailing Twelve Month figures, this can easily be converted to a pandas dataframe.
        - Annual_dicts: A dictionary full of all of the available Annual figures, this can easily be converted to a pandas dataframe.
    '''
    TTM_dicts = []  # Save a dictionary object to store the TTM financials.
    Annual_dicts = []   # Save a dictionary object to store the Annual financials.
    for key in data['timeSeries']:  # Loop through the time series data to grab the key financial figures.
        try:
            if len(data['timeSeries'][key]) > 0:
                time_series_dict = {}
                time_series_dict['index'] = key
                for each in data['timeSeries'][key]:    # Loop through the years
                    if each == None:
                        continue
                    else:
                        time_series_dict[each['asOfDate']] = each['reportedValue']
                    # time_series_dict["{}".format(each['asOfDate'])] = data['timeSeries'][key][each]['reportedValue']
                if 'trailing' in key:
                    TTM_dicts.append(time_series_dict)
                elif 'annual' in key:
                    Annual_dicts.append(time_series_dict)
        except Exception as e:
            pass
    return TTM_dicts, Annual_dicts


def format_annual_financial_statement(level_detail, annual_dicts, annual_order, ttm_dicts=None, ttm_order=None):
    '''
    format_annual_financial_statement formats any annual financial statement

    Returns:
        - _statement: A fully formatted annual financial statement in pandas dataframe.
    '''
    Annual = _pd.DataFrame.from_dict(annual_dicts).set_index("index")
    Annual = Annual.reindex(annual_order)
    Annual.index = Annual.index.str.replace(r'annual','')

    # Note: balance sheet is the only financial statement with no ttm detail
    if (ttm_dicts not in [[], None]) and (ttm_order not in [[], None]):
        TTM = _pd.DataFrame.from_dict(ttm_dicts).set_index("index")
        TTM = TTM.reindex(ttm_order)
        TTM.columns = ['TTM ' + str(col) for col in TTM.columns] # Add 'TTM' prefix to all column names, so if combined we can tell the difference between actuals and TTM (similar to yahoo finance).
        TTM.index = TTM.index.str.replace(r'trailing', '')
        _statement = Annual.merge(TTM, left_index=True, right_index=True)
    else:    
        _statement = Annual
    
    _statement.index = camel2title(_statement.T)
    _statement['level_detail'] = level_detail 
    _statement = _statement.set_index([_statement.index,'level_detail'])
    _statement = _statement[sorted(_statement.columns, reverse=True)]
    _statement = _statement.dropna(how='all')    
    return _statement


def format_quarterly_financial_statement(_statement, level_detail, order):
    '''
    format_quarterly_financial_statements formats any quarterly financial statement

    Returns:
        - _statement: A fully formatted quarterly financial statement in pandas dataframe.
    '''
    _statement = _statement.reindex(order)
    _statement.index = camel2title(_statement.T)
    _statement['level_detail'] = level_detail 
    _statement = _statement.set_index([_statement.index,'level_detail'])
    _statement = _statement[sorted(_statement.columns, reverse=True)]
    _statement = _statement.dropna(how='all')
    _statement.columns = _pd.to_datetime(_statement.columns).date
    return _statement


def get_financials_time_series(ticker, name, timescale, ticker_url, proxy=None, session=None):
    acceptable_names = ["financials", "balance-sheet", "cash-flow"]
    if not name in acceptable_names:
        raise Exception("name '{}' must be one of: {}".format(name, acceptable_names))
    acceptable_timestamps = ["annual", "quarterly"]
    if not timescale  in acceptable_timestamps:
        raise Exception("timescale '{}' must be one of: {}".format(timescale, acceptable_timestamps))

    session = session or _requests

    financials_data = get_json_data_stores(ticker_url+'/'+name, proxy, session)

    # Step 1: get the keys:
    def _finditem1(key, obj):
        values = []
        if isinstance(obj,dict):
            if key in obj.keys():
                values.append(obj[key])
            for k,v in obj.items():
                values += _finditem1(key,v)
        elif isinstance(obj,list):
            for v in obj:
                values += _finditem1(key,v)
        return values
    keys = _finditem1("key",financials_data['FinancialTemplateStore'])

    # Step 2: construct url:
    ts_url_base = "https://query2.finance.yahoo.com/ws/fundamentals-timeseries/v1/finance/timeseries/{0}?symbol={0}".format(ticker)
    if len(keys) == 0:
        raise Exception("Fetching keys failed")
    url = ts_url_base + "&type=" + ",".join([timescale+k for k in keys])
    # Yahoo returns maximum 4 years or 5 quarters, regardless of start_dt:
    start_dt = _datetime.datetime(2016, 12, 31)
    end = (_datetime.datetime.now() + _datetime.timedelta(days=366))
    url += "&period1={}&period2={}".format(int(start_dt.timestamp()), int(end.timestamp()))

    # Step 3: fetch and reshape data
    json_str = session.get(url=url, proxies=proxy, headers=user_agent_headers).text
    json_data = _json.loads(json_str)
    data_raw = json_data["timeseries"]["result"]
    # data_raw = [v for v in data_raw if len(v) > 1] # Discard keys with no data
    for d in data_raw:
        del d["meta"]

    # Now reshape data into a table:
    # Step 1: get columns and index:
    timestamps = set()
    data_unpacked = {}
    for x in data_raw:
        for k in x.keys():
            if k=="timestamp":
                timestamps.update(x[k])
            else:
                data_unpacked[k] = x[k]
    timestamps = sorted(list(timestamps))
    dates = _pd.to_datetime(timestamps, unit="s")
    df = _pd.DataFrame(columns=dates, index=data_unpacked.keys())
    for k,v in data_unpacked.items():
        if df is None:
            df = _pd.DataFrame(columns=dates, index=[k])
        df.loc[k] = {_pd.Timestamp(x["asOfDate"]):x["reportedValue"]["raw"] for x in v}

    df.index = df.index.str.replace("^"+timescale, "", regex=True)

    # Reorder table to match order on Yahoo website
    df = df.reindex([k for k in keys if k in df.index])
    df = df[sorted(df.columns, reverse=True)]

    return df


def camel2title(o):
    return [_re.sub("([a-z])([A-Z])", r"\g<1> \g<2>", i).title() for i in o]


def _parse_user_dt(dt, exchange_tz):
    if isinstance(dt, int):
        ## Should already be epoch, test with conversion:
        _datetime.datetime.fromtimestamp(dt)
    else:
        # Convert str/date -> datetime, set tzinfo=exchange, get timestamp:
        if isinstance(dt, str):
            dt = _datetime.datetime.strptime(str(dt), '%Y-%m-%d')
        if isinstance(dt, _datetime.date) and not isinstance(dt, _datetime.datetime):
            dt = _datetime.datetime.combine(dt, _datetime.time(0))
        if isinstance(dt, _datetime.datetime) and dt.tzinfo is None:
            # Assume user is referring to exchange's timezone
            dt = _tz.timezone(exchange_tz).localize(dt)
        dt = int(dt.timestamp())
    return dt


def auto_adjust(data):
    df = data.copy()
    ratio = df["Close"] / df["Adj Close"]
    df["Adj Open"] = df["Open"] / ratio
    df["Adj High"] = df["High"] / ratio
    df["Adj Low"] = df["Low"] / ratio

    df.drop(
        ["Open", "High", "Low", "Close"],
        axis=1, inplace=True)

    df.rename(columns={
        "Adj Open": "Open", "Adj High": "High",
        "Adj Low": "Low", "Adj Close": "Close"
    }, inplace=True)

    df = df[["Open", "High", "Low", "Close", "Volume"]]
    return df[["Open", "High", "Low", "Close", "Volume"]]


def back_adjust(data):
    """ back-adjusted data to mimic true historical prices """

    df = data.copy()
    ratio = df["Adj Close"] / df["Close"]
    df["Adj Open"] = df["Open"] * ratio
    df["Adj High"] = df["High"] * ratio
    df["Adj Low"] = df["Low"] * ratio

    df.drop(
        ["Open", "High", "Low", "Adj Close"],
        axis=1, inplace=True)

    df.rename(columns={
        "Adj Open": "Open", "Adj High": "High",
        "Adj Low": "Low"
    }, inplace=True)

    return df[["Open", "High", "Low", "Close", "Volume"]]


def parse_quotes(data):
    timestamps = data["timestamp"]
    ohlc = data["indicators"]["quote"][0]
    volumes = ohlc["volume"]
    opens = ohlc["open"]
    closes = ohlc["close"]
    lows = ohlc["low"]
    highs = ohlc["high"]

    adjclose = closes
    if "adjclose" in data["indicators"]:
        adjclose = data["indicators"]["adjclose"][0]["adjclose"]

    quotes = _pd.DataFrame({"Open": opens,
                            "High": highs,
                            "Low": lows,
                            "Close": closes,
                            "Adj Close": adjclose,
                            "Volume": volumes})

    quotes.index = _pd.to_datetime(timestamps, unit="s")
    quotes.sort_index(inplace=True)

    return quotes


def parse_actions(data):
    dividends = _pd.DataFrame(
        columns=["Dividends"], index=_pd.DatetimeIndex([]))
    splits = _pd.DataFrame(
        columns=["Stock Splits"], index=_pd.DatetimeIndex([]))

    if "events" in data:
        if "dividends" in data["events"]:
            dividends = _pd.DataFrame(
                data=list(data["events"]["dividends"].values()))
            dividends.set_index("date", inplace=True)
            dividends.index = _pd.to_datetime(dividends.index, unit="s")
            dividends.sort_index(inplace=True)

            dividends.columns = ["Dividends"]

        if "splits" in data["events"]:
            splits = _pd.DataFrame(
                data=list(data["events"]["splits"].values()))
            splits.set_index("date", inplace=True)
            splits.index = _pd.to_datetime(splits.index, unit="s")
            splits.sort_index(inplace=True)
            splits["Stock Splits"] = splits["numerator"] / \
                splits["denominator"]
            splits = splits[["Stock Splits"]]

    return dividends, splits


<<<<<<< HEAD
=======
def set_df_tz(df, interval, tz):
    if df.index.tz is None:
        df.index = df.index.tz_localize("UTC")
    df.index = df.index.tz_convert(tz)
    if interval in ["1d","1w","1wk","1mo","3mo"]:
        # If localizing a midnight during DST transition hour when clocks roll back, 
        # meaning clock hits midnight twice, then use the 2nd (ambiguous=True)
        df.index = _pd.to_datetime(df.index.date).tz_localize(tz, ambiguous=True)
    return df


>>>>>>> e3d2c5d6
def fix_Yahoo_returning_live_separate(quotes, interval, tz_exchange):
    # Yahoo bug fix. If market is open today then Yahoo normally returns 
    # todays data as a separate row from rest-of week/month interval in above row. 
    # Seems to depend on what exchange e.g. crypto OK.
    # Fix = merge them together
    n = quotes.shape[0]
    if n > 1:
<<<<<<< HEAD
        dt1 = quotes.index[n-1].tz_localize("UTC").tz_convert(tz_exchange)
        dt2 = quotes.index[n-2].tz_localize("UTC").tz_convert(tz_exchange)
=======
        dt1 = quotes.index[n-1]
        dt2 = quotes.index[n-2]
        if quotes.index.tz is None:
            dt1 = dt1.tz_localize("UTC")
            dt2 = dt2.tz_localize("UTC")
        dt1 = dt1.tz_convert(tz_exchange)
        dt2 = dt2.tz_convert(tz_exchange)
>>>>>>> e3d2c5d6
        if interval in ["1wk", "1mo", "3mo"]:
            if interval == "1wk":
                last_rows_same_interval = dt1.year==dt2.year and dt1.week==dt2.week
            elif interval == "1mo":
                last_rows_same_interval = dt1.month==dt2.month
            elif interval == "3mo":
                last_rows_same_interval = dt1.year==dt2.year and dt1.quarter==dt2.quarter
            if last_rows_same_interval:
                # Last two rows are within same interval
                idx1 = quotes.index[n-1]
                idx2 = quotes.index[n-2]
                if _np.isnan(quotes.loc[idx2,"Open"]):
                    quotes.loc[idx2,"Open"] = quotes["Open"][n-1]
                # Note: nanmax() & nanmin() ignores NaNs
                quotes.loc[idx2,"High"] = _np.nanmax([quotes["High"][n-1], quotes["High"][n-2]])
                quotes.loc[idx2,"Low"] = _np.nanmin([quotes["Low"][n-1], quotes["Low"][n-2]])
                quotes.loc[idx2,"Close"] = quotes["Close"][n-1]
                if "Adj High" in quotes.columns:
                    quotes.loc[idx2,"Adj High"] = _np.nanmax([quotes["Adj High"][n-1], quotes["Adj High"][n-2]])
                if "Adj Low" in quotes.columns:
                    quotes.loc[idx2,"Adj Low"] = _np.nanmin([quotes["Adj Low"][n-1], quotes["Adj Low"][n-2]])
                if "Adj Close" in quotes.columns:
                    quotes.loc[idx2,"Adj Close"] = quotes["Adj Close"][n-1]
                quotes.loc[idx2,"Volume"] += quotes["Volume"][n-1]
                quotes = quotes.drop(quotes.index[n-1])

        # Similar bug in daily data except most data is simply duplicated
        # - exception is volume, *slightly* greater on final row (and matches website)
        elif interval=="1d":
            if dt1.date() == dt2.date():
                # Last two rows are on same day. Drop second-to-last row
                quotes = quotes.drop(quotes.index[n-2])

    return quotes


def safe_merge_dfs(df_main, df_sub, interval):
    # Carefully merge 'df_sub' onto 'df_main'
    # If naive merge fails, try again with reindexing df_sub:
    # 1) if interval is weekly or monthly, then try with index set to start of week/month
    # 2) if still failing then manually search through df_main.index to reindex df_sub

    if df_sub.shape[0] == 0:
        raise Exception("No data to merge")
    
    df_sub_backup = df_sub.copy()
<<<<<<< HEAD
    data_cols = [c for c in df_sub.columns if not c in df_main]
=======
    data_cols = [c for c in df_sub.columns if c not in df_main]
>>>>>>> e3d2c5d6
    if len(data_cols) > 1:
        raise Exception("Expected 1 data col")
    data_col = data_cols[0]

    def _reindex_events(df, new_index, data_col_name):
        if len(new_index) == len(set(new_index)):
            # No duplicates, easy
            df.index = new_index
            return df

        df["_NewIndex"] = new_index
        # Duplicates present within periods but can aggregate
        if data_col_name == "Dividends":
            # Add
            df = df.groupby("_NewIndex").sum()
            df.index.name = None
        elif data_col_name == "Stock Splits":
            # Product
            df = df.groupby("_NewIndex").prod()
            df.index.name = None
        else:
            raise Exception("New index contains duplicates but unsure how to aggregate for '{}'".format(data_col_name))
        if "_NewIndex" in df.columns:
            df = df.drop("_NewIndex",axis=1)
        return df

    df = df_main.join(df_sub)

    f_na = df[data_col].isna()
    data_lost = sum(~f_na) < df_sub.shape[0]
    if not data_lost:
        return df
    # Lost data during join()
    if interval in ["1wk","1mo","3mo"]:
        # Backdate all df_sub.index dates to start of week/month
        if interval == "1wk":
            new_index = _pd.PeriodIndex(df_sub.index, freq='W').to_timestamp()
        elif interval == "1mo":
            new_index = _pd.PeriodIndex(df_sub.index, freq='M').to_timestamp()
        elif interval == "3mo":
            new_index = _pd.PeriodIndex(df_sub.index, freq='Q').to_timestamp()
<<<<<<< HEAD
=======
        new_index = new_index.tz_localize(df.index.tz, ambiguous=True)
>>>>>>> e3d2c5d6
        df_sub = _reindex_events(df_sub, new_index, data_col)
        df = df_main.join(df_sub)

    f_na = df[data_col].isna()
    data_lost = sum(~f_na) < df_sub.shape[0]
    if not data_lost:
        return df
    # Lost data during join(). Manually check each df_sub.index date against df_main.index to
    # find matching interval
    df_sub = df_sub_backup.copy()
    new_index = [-1]*df_sub.shape[0]
    for i in range(df_sub.shape[0]):
        dt_sub_i = df_sub.index[i]
        if dt_sub_i in df_main.index:
            new_index[i] = dt_sub_i ; continue
        # Found a bad index date, need to search for near-match in df_main (same week/month)
        fixed = False
        for j in range(df_main.shape[0]-1):
            dt_main_j0 = df_main.index[j]
            dt_main_j1 = df_main.index[j+1]
            if (dt_main_j0 <= dt_sub_i) and (dt_sub_i < dt_main_j1):
                fixed = True
                if interval.endswith('h') or interval.endswith('m'):
                    # Must also be same day
                    fixed = (dt_main_j0.date() == dt_sub_i.date()) and (dt_sub_i.date() == dt_main_j1.date())
                if fixed:
                    dt_sub_i = dt_main_j0 ; break
        if not fixed:
            last_main_dt = df_main.index[df_main.shape[0]-1]
            diff = dt_sub_i - last_main_dt
            if interval == "1mo" and last_main_dt.month == dt_sub_i.month:
                dt_sub_i = last_main_dt ; fixed = True
            elif interval == "3mo" and last_main_dt.year == dt_sub_i.year and last_main_dt.quarter == dt_sub_i.quarter:
                dt_sub_i = last_main_dt ; fixed = True
<<<<<<< HEAD
            elif interval == "1wk" and last_main_dt.week == dt_sub_i.week:
                dt_sub_i = last_main_dt ; fixed = True
=======
            elif interval == "1wk":
                if last_main_dt.week == dt_sub_i.week:
                    dt_sub_i = last_main_dt ; fixed = True
                elif (dt_sub_i>=last_main_dt) and (dt_sub_i-last_main_dt < _datetime.timedelta(weeks=1)):
                    # With some specific start dates (e.g. around early Jan), Yahoo
                    # messes up start-of-week, is Saturday not Monday. So check
                    # if same week another way
                    dt_sub_i = last_main_dt ; fixed = True
>>>>>>> e3d2c5d6
            elif interval == "1d" and last_main_dt.day == dt_sub_i.day:
                dt_sub_i = last_main_dt ; fixed = True
            elif interval == "1h" and last_main_dt.hour == dt_sub_i.hour:
                dt_sub_i = last_main_dt ; fixed = True
<<<<<<< HEAD
            else:
=======
            elif interval.endswith('m') or interval.endswith('h'):
>>>>>>> e3d2c5d6
                td = _pd.to_timedelta(interval)
                if (dt_sub_i>=last_main_dt) and (dt_sub_i-last_main_dt < td):
                    dt_sub_i = last_main_dt ; fixed = True
        new_index[i] = dt_sub_i
    df_sub = _reindex_events(df_sub, new_index, data_col)
    df = df_main.join(df_sub)

    f_na = df[data_col].isna()
    data_lost = sum(~f_na) < df_sub.shape[0]
    if data_lost:
        ## Not always possible to match events with trading, e.g. when released pre-market.
        ## So have to append to bottom with nan prices.
<<<<<<< HEAD
        f_missing = ~df_sub.index.isin(df.index)
        df_sub_missing = df_sub[f_missing]
        keys = set(["Adj Open", "Open", "Adj High", "High", "Adj Low", "Low", "Adj Close", "Close"]).intersection(df.columns)
        df_sub_missing[list(keys)] = _np.nan
        df = _pd.concat([df, df_sub_missing], sort=True)
=======
        ## But should only be impossible with intra-day price data.
        if interval.endswith('m') or interval.endswith('h'):
            f_missing = ~df_sub.index.isin(df.index)
            df_sub_missing = df_sub[f_missing]
            keys = set(["Adj Open", "Open", "Adj High", "High", "Adj Low", "Low", "Adj Close", "Close"]).intersection(df.columns)
            df_sub_missing[list(keys)] = _np.nan
            df = _pd.concat([df, df_sub_missing], sort=True)
        else:
            raise Exception("Lost data during merge despite all attempts to align data (see above)")
>>>>>>> e3d2c5d6

    return df


def fix_Yahoo_dst_issue(df, interval):
    if interval in ["1d","1w","1wk"]:
        # These intervals should start at time 00:00. But for some combinations of date and timezone, 
        # Yahoo has time off by few hours (e.g. Brazil 23:00 around Jan-2022). Suspect DST problem.
        # The clue is (a) minutes=0 and (b) hour near 0. 
        # Obviously Yahoo meant 00:00, so ensure this doesn't affect date conversion:
        f_pre_midnight = (df.index.minute == 0) & (df.index.hour.isin([22,23]))
        dst_error_hours = _np.array([0]*df.shape[0])
        dst_error_hours[f_pre_midnight] = 24-df.index[f_pre_midnight].hour
        df.index += _pd.TimedeltaIndex(dst_error_hours, 'h')
    return df


def is_valid_timezone(tz: str) -> bool:
    try:
        _tz.timezone(tz)
    except UnknownTimeZoneError:
        return False
    return True


class ProgressBar:
    def __init__(self, iterations, text='completed'):
        self.text = text
        self.iterations = iterations
        self.prog_bar = '[]'
        self.fill_char = '*'
        self.width = 50
        self.__update_amount(0)
        self.elapsed = 1

    def completed(self):
        if self.elapsed > self.iterations:
            self.elapsed = self.iterations
        self.update_iteration(1)
        print('\r' + str(self), end='')
        _sys.stdout.flush()
        print()

    def animate(self, iteration=None):
        if iteration is None:
            self.elapsed += 1
            iteration = self.elapsed
        else:
            self.elapsed += iteration

        print('\r' + str(self), end='')
        _sys.stdout.flush()
        self.update_iteration()

    def update_iteration(self, val=None):
        val = val if val is not None else self.elapsed / float(self.iterations)
        self.__update_amount(val * 100.0)
        self.prog_bar += '  %s of %s %s' % (
            self.elapsed, self.iterations, self.text)

    def __update_amount(self, new_amount):
        percent_done = int(round((new_amount / 100.0) * 100.0))
        all_full = self.width - 2
        num_hashes = int(round((percent_done / 100.0) * all_full))
        self.prog_bar = '[' + self.fill_char * \
            num_hashes + ' ' * (all_full - num_hashes) + ']'
        pct_place = (len(self.prog_bar) // 2) - len(str(percent_done))
        pct_string = '%d%%' % percent_done
        self.prog_bar = self.prog_bar[0:pct_place] + \
            (pct_string + self.prog_bar[pct_place + len(pct_string):])

    def __str__(self):
        return str(self.prog_bar)


# ---------------------------------
# TimeZone cache related code
# ---------------------------------

class _KVStore:
    """Simpel Sqlite backed key/value store, key and value are strings. Should be thread safe."""

    def __init__(self, filename):
        self._cache_mutex = Lock()
        with self._cache_mutex:
            self.conn = _sqlite3.connect(filename, timeout=10, check_same_thread=False)
            self.conn.execute('pragma journal_mode=wal')
            self.conn.execute('create table if not exists "kv" (key TEXT primary key, value TEXT) without rowid')
            self.conn.commit()
        _atexit.register(self.close)

    def close(self):
        if self.conn is not None:
            with self._cache_mutex:
                self.conn.close()
                self.conn = None

    def get(self, key: str) -> Union[str, None]:
        """Get value for key if it exists else returns None"""
        item = self.conn.execute('select value from "kv" where key=?', (key,))
        if item:
            return next(item, (None,))[0]

    def set(self, key: str, value: str) -> str:
        with self._cache_mutex:
            self.conn.execute('replace into "kv" (key, value) values (?,?)', (key, value))
            self.conn.commit()

    def bulk_set(self, kvdata: Dict[str, str]):
        records = tuple(i for i in kvdata.items())
        with self._cache_mutex:
            self.conn.executemany('replace into "kv" (key, value) values (?,?)', records)
            self.conn.commit()

    def delete(self, key: str):
        with self._cache_mutex:
            self.conn.execute('delete from "kv" where key=?', (key,))
            self.conn.commit()


class _TzCacheException(Exception):
    pass


class _TzCache:
    """Simple sqlite file cache of ticker->timezone"""

    def __init__(self):
        self._tz_db = None
        self._setup_cache_folder()

    def _setup_cache_folder(self):
        if not _os.path.isdir(self._db_dir):
            try:
                _os.makedirs(self._db_dir)
            except OSError as err:
                raise _TzCacheException("Error creating TzCache folder: '{}' reason: {}"
                                        .format(self._db_dir, err))

        elif not (_os.access(self._db_dir, _os.R_OK) and _os.access(self._db_dir, _os.W_OK)):
            raise _TzCacheException("Cannot read and write in TzCache folder: '{}'"
                                    .format(self._db_dir, ))

    def lookup(self, tkr):
        return self.tz_db.get(tkr)

    def store(self, tkr, tz):
        if tz is None:
            self.tz_db.delete(tkr)
        elif self.tz_db.get(tkr) is not None:
            raise Exception("Tkr {} tz already in cache".format(tkr))
        else:
            self.tz_db.set(tkr, tz)

    @property
    def _db_dir(self):
        global _cache_dir
        return _os.path.join(_cache_dir, "py-yfinance")

    @property
    def tz_db(self):
        # lazy init
        if self._tz_db is None:
            self._tz_db = _KVStore(_os.path.join(self._db_dir, "tkr-tz.db"))
            self._migrate_cache_tkr_tz()

        return self._tz_db

    def _migrate_cache_tkr_tz(self):
        """Migrate contents from old ticker CSV-cache to SQLite db"""
        fp = _os.path.join(self._db_dir, "tkr-tz.csv")
        if not _os.path.isfile(fp):
            return None
        df = _pd.read_csv(fp, index_col="Ticker")
        self.tz_db.bulk_set(df.to_dict()['Tz'])
        _os.remove(fp)


class _TzCacheDummy:
    """Dummy cache to use if tz cache is disabled"""

    def lookup(self, tkr):
        return None

    def store(self, tkr, tz):
        pass

    @property
    def tz_db(self):
        return None


def get_tz_cache():
    """
    Get the timezone cache, initializes it and creates cache folder if needed on first call.
    If folder cannot be created for some reason it will fall back to initialize a
    dummy cache with same interface as real cash.
    """
    # as this can be called from multiple threads, protect it.
    with _cache_init_lock:
        global _tz_cache
        if _tz_cache is None:
            try:
                _tz_cache = _TzCache()
            except _TzCacheException as err:
                print("Failed to create TzCache, reason: {}".format(err))
                print("TzCache will not be used.")
                print("Tip: You can direct cache to use a different location with 'set_tz_cache_location(mylocation)'")
                _tz_cache = _TzCacheDummy()

        return _tz_cache


_cache_dir = _ad.user_cache_dir()
_cache_init_lock = Lock()
_tz_cache = None


def set_tz_cache_location(cache_dir: str):
    """
    Sets the path to create the "py-yfinance" cache folder in.
    Useful if the default folder returned by "appdir.user_cache_dir()" is not writable.
    Must be called before cache is used (that is, before fetching tickers).
    :param cache_dir: Path to use for caches
    :return: None
    """
    global _cache_dir, _tz_cache
    assert _tz_cache is None, "Time Zone cache already initialized, setting path must be done before cache is created"
    _cache_dir = cache_dir<|MERGE_RESOLUTION|>--- conflicted
+++ resolved
@@ -452,8 +452,6 @@
     return dividends, splits
 
 
-<<<<<<< HEAD
-=======
 def set_df_tz(df, interval, tz):
     if df.index.tz is None:
         df.index = df.index.tz_localize("UTC")
@@ -465,7 +463,6 @@
     return df
 
 
->>>>>>> e3d2c5d6
 def fix_Yahoo_returning_live_separate(quotes, interval, tz_exchange):
     # Yahoo bug fix. If market is open today then Yahoo normally returns 
     # todays data as a separate row from rest-of week/month interval in above row. 
@@ -473,10 +470,6 @@
     # Fix = merge them together
     n = quotes.shape[0]
     if n > 1:
-<<<<<<< HEAD
-        dt1 = quotes.index[n-1].tz_localize("UTC").tz_convert(tz_exchange)
-        dt2 = quotes.index[n-2].tz_localize("UTC").tz_convert(tz_exchange)
-=======
         dt1 = quotes.index[n-1]
         dt2 = quotes.index[n-2]
         if quotes.index.tz is None:
@@ -484,7 +477,6 @@
             dt2 = dt2.tz_localize("UTC")
         dt1 = dt1.tz_convert(tz_exchange)
         dt2 = dt2.tz_convert(tz_exchange)
->>>>>>> e3d2c5d6
         if interval in ["1wk", "1mo", "3mo"]:
             if interval == "1wk":
                 last_rows_same_interval = dt1.year==dt2.year and dt1.week==dt2.week
@@ -531,11 +523,7 @@
         raise Exception("No data to merge")
     
     df_sub_backup = df_sub.copy()
-<<<<<<< HEAD
-    data_cols = [c for c in df_sub.columns if not c in df_main]
-=======
     data_cols = [c for c in df_sub.columns if c not in df_main]
->>>>>>> e3d2c5d6
     if len(data_cols) > 1:
         raise Exception("Expected 1 data col")
     data_col = data_cols[0]
@@ -577,10 +565,7 @@
             new_index = _pd.PeriodIndex(df_sub.index, freq='M').to_timestamp()
         elif interval == "3mo":
             new_index = _pd.PeriodIndex(df_sub.index, freq='Q').to_timestamp()
-<<<<<<< HEAD
-=======
         new_index = new_index.tz_localize(df.index.tz, ambiguous=True)
->>>>>>> e3d2c5d6
         df_sub = _reindex_events(df_sub, new_index, data_col)
         df = df_main.join(df_sub)
 
@@ -615,10 +600,6 @@
                 dt_sub_i = last_main_dt ; fixed = True
             elif interval == "3mo" and last_main_dt.year == dt_sub_i.year and last_main_dt.quarter == dt_sub_i.quarter:
                 dt_sub_i = last_main_dt ; fixed = True
-<<<<<<< HEAD
-            elif interval == "1wk" and last_main_dt.week == dt_sub_i.week:
-                dt_sub_i = last_main_dt ; fixed = True
-=======
             elif interval == "1wk":
                 if last_main_dt.week == dt_sub_i.week:
                     dt_sub_i = last_main_dt ; fixed = True
@@ -627,16 +608,11 @@
                     # messes up start-of-week, is Saturday not Monday. So check
                     # if same week another way
                     dt_sub_i = last_main_dt ; fixed = True
->>>>>>> e3d2c5d6
             elif interval == "1d" and last_main_dt.day == dt_sub_i.day:
                 dt_sub_i = last_main_dt ; fixed = True
             elif interval == "1h" and last_main_dt.hour == dt_sub_i.hour:
                 dt_sub_i = last_main_dt ; fixed = True
-<<<<<<< HEAD
-            else:
-=======
             elif interval.endswith('m') or interval.endswith('h'):
->>>>>>> e3d2c5d6
                 td = _pd.to_timedelta(interval)
                 if (dt_sub_i>=last_main_dt) and (dt_sub_i-last_main_dt < td):
                     dt_sub_i = last_main_dt ; fixed = True
@@ -649,13 +625,6 @@
     if data_lost:
         ## Not always possible to match events with trading, e.g. when released pre-market.
         ## So have to append to bottom with nan prices.
-<<<<<<< HEAD
-        f_missing = ~df_sub.index.isin(df.index)
-        df_sub_missing = df_sub[f_missing]
-        keys = set(["Adj Open", "Open", "Adj High", "High", "Adj Low", "Low", "Adj Close", "Close"]).intersection(df.columns)
-        df_sub_missing[list(keys)] = _np.nan
-        df = _pd.concat([df, df_sub_missing], sort=True)
-=======
         ## But should only be impossible with intra-day price data.
         if interval.endswith('m') or interval.endswith('h'):
             f_missing = ~df_sub.index.isin(df.index)
@@ -665,7 +634,6 @@
             df = _pd.concat([df, df_sub_missing], sort=True)
         else:
             raise Exception("Lost data during merge despite all attempts to align data (see above)")
->>>>>>> e3d2c5d6
 
     return df
 
